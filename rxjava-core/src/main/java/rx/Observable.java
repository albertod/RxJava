/**
 * Copyright 2013 Netflix, Inc.
 * 
 * Licensed under the Apache License, Version 2.0 (the "License"); you may not
 * use this file except in compliance with the License. You may obtain a copy of
 * the License at
 * 
 * http://www.apache.org/licenses/LICENSE-2.0
 * 
 * Unless required by applicable law or agreed to in writing, software
 * distributed under the License is distributed on an "AS IS" BASIS, WITHOUT
 * WARRANTIES OR CONDITIONS OF ANY KIND, either express or implied. See the
 * License for the specific language governing permissions and limitations
 * under the License.
 */
package rx;

import static rx.util.functions.Functions.*;

import java.util.ArrayList;
import java.util.Arrays;
import java.util.Collection;
import java.util.Comparator;
import java.util.List;
import java.util.Map;
import java.util.concurrent.ConcurrentHashMap;
import java.util.concurrent.Future;
import java.util.concurrent.TimeUnit;

import rx.concurrency.Schedulers;
import rx.joins.Pattern2;
import rx.joins.Plan0;
import rx.observables.BlockingObservable;
import rx.observables.ConnectableObservable;
import rx.observables.GroupedObservable;
import rx.operators.OperationAll;
import rx.operators.OperationAmb;
import rx.operators.OperationAny;
import rx.operators.OperationAverage;
import rx.operators.OperationBuffer;
import rx.operators.OperationCache;
import rx.operators.OperationCast;
import rx.operators.OperationCombineLatest;
import rx.operators.OperationConcat;
import rx.operators.OperationDebounce;
import rx.operators.OperationDefaultIfEmpty;
import rx.operators.OperationDefer;
import rx.operators.OperationDematerialize;
import rx.operators.OperationDistinct;
import rx.operators.OperationDistinctUntilChanged;
import rx.operators.OperationDoOnEach;
import rx.operators.OperationElementAt;
import rx.operators.OperationFilter;
import rx.operators.OperationFinally;
import rx.operators.OperationFirstOrDefault;
import rx.operators.OperationGroupBy;
import rx.operators.OperationInterval;
import rx.operators.OperationJoinPatterns;
import rx.operators.OperationLast;
import rx.operators.OperationMap;
import rx.operators.OperationMaterialize;
import rx.operators.OperationMerge;
import rx.operators.OperationMergeDelayError;
import rx.operators.OperationMinMax;
import rx.operators.OperationMulticast;
import rx.operators.OperationObserveOn;
import rx.operators.OperationOnErrorResumeNextViaFunction;
import rx.operators.OperationOnErrorResumeNextViaObservable;
import rx.operators.OperationOnErrorReturn;
import rx.operators.OperationOnExceptionResumeNextViaObservable;
import rx.operators.OperationParallel;
import rx.operators.OperationParallelMerge;
import rx.operators.OperationRetry;
import rx.operators.OperationSample;
import rx.operators.OperationScan;
import rx.operators.OperationSkip;
import rx.operators.OperationSkipLast;
import rx.operators.OperationSkipWhile;
import rx.operators.OperationSubscribeOn;
import rx.operators.OperationSum;
import rx.operators.OperationSwitch;
import rx.operators.OperationSynchronize;
import rx.operators.OperationTake;
import rx.operators.OperationTakeLast;
import rx.operators.OperationTakeUntil;
import rx.operators.OperationTakeWhile;
import rx.operators.OperationThrottleFirst;
import rx.operators.OperationTimeInterval;
import rx.operators.OperationTimeout;
import rx.operators.OperationTimestamp;
import rx.operators.OperationToMap;
import rx.operators.OperationToMultimap;
import rx.operators.OperationToObservableFuture;
import rx.operators.OperationToObservableIterable;
import rx.operators.OperationToObservableList;
import rx.operators.OperationToObservableSortedList;
import rx.operators.OperationUsing;
import rx.operators.OperationWindow;
import rx.operators.OperationZip;
import rx.operators.SafeObservableSubscription;
import rx.operators.SafeObserver;
import rx.plugins.RxJavaErrorHandler;
import rx.plugins.RxJavaObservableExecutionHook;
import rx.plugins.RxJavaPlugins;
import rx.subjects.AsyncSubject;
import rx.subjects.PublishSubject;
import rx.subjects.ReplaySubject;
import rx.subjects.Subject;
import rx.subscriptions.Subscriptions;
import rx.util.Closing;
import rx.util.OnErrorNotImplementedException;
import rx.util.Opening;
import rx.util.Range;
import rx.util.TimeInterval;
import rx.util.Timestamped;
import rx.util.functions.Action0;
import rx.util.functions.Action1;
import rx.util.functions.Func0;
import rx.util.functions.Func1;
import rx.util.functions.Func2;
import rx.util.functions.Func3;
import rx.util.functions.Func4;
import rx.util.functions.Func5;
import rx.util.functions.Func6;
import rx.util.functions.Func7;
import rx.util.functions.Func8;
import rx.util.functions.Func9;
import rx.util.functions.FuncN;
import rx.util.functions.Function;

/**
 * The Observable interface that implements the Reactive Pattern.
 * <p>
 * This interface provides overloaded methods for subscribing as well as
 * delegate methods to the various operators.
 * <p>
 * The documentation for this interface makes use of marble diagrams. The
 * following legend explains these diagrams:
 * <p>
 * <img width="640" src="https://raw.github.com/wiki/Netflix/RxJava/images/rx-operators/legend.png">
 * <p>
 * For more information see the
 * <a href="https://github.com/Netflix/RxJava/wiki/Observable">RxJava Wiki</a>
 * 
 * @param <T> the type of the item emitted by the Observable
 */
public class Observable<T> {

    private final static ConcurrentHashMap<Class, Boolean> internalClassMap = new ConcurrentHashMap<Class, Boolean>();

    /**
     * Executed when 'subscribe' is invoked.
     */
    private final OnSubscribeFunc<T> onSubscribe;

    /**
     * Function interface for work to be performed when an {@link Observable}
     * is subscribed to via {@link Observable#subscribe(Observer)}
     * 
     * @param <T>
     */
    public static interface OnSubscribeFunc<T> extends Function {

        public Subscription onSubscribe(Observer<? super T> t1);

    }

    /**
     * Observable with Function to execute when subscribed to.
     * <p>
     * NOTE: Use {@link #create(OnSubscribeFunc)} to create an Observable
     * instead of this constructor unless you specifically have a need for
     * inheritance.
     * 
     * @param onSubscribe {@link OnSubscribeFunc} to be executed when
     *                    {@link #subscribe(Observer)} is called
     */
    protected Observable(OnSubscribeFunc<T> onSubscribe) {
        this.onSubscribe = onSubscribe;
    }

    private final static RxJavaObservableExecutionHook hook = RxJavaPlugins.getInstance().getObservableExecutionHook();

    /**
     * An {@link Observer} must call an Observable's {@code subscribe} method in
     * order to receive items and notifications from the Observable.
     * <p>
     * A typical implementation of {@code subscribe} does the following:
     * <ol>
     * <li>It stores a reference to the Observer in a collection object, such as
     *     a {@code List<T>} object.</li>
     * <li>It returns a reference to the {@link Subscription} interface. This
     *     enables Observers to unsubscribe, that is, to stop receiving items
     *     and notifications before the Observable stops sending them, which
     *     also invokes the Observer's {@link Observer#onCompleted onCompleted}
     *     method.</li>
     * </ol><p>
     * An <code>Observable&lt;T&gt;</code> instance is responsible for accepting
     * all subscriptions and notifying all Observers. Unless the documentation
     * for a particular <code>Observable&lt;T&gt;</code> implementation
     * indicates otherwise, Observers should make no assumptions about the order
     * in which multiple Observers will receive their notifications.
     * <p>
     * For more information see the
     * <a href="https://github.com/Netflix/RxJava/wiki/Observable">RxJava Wiki</a>
     * 
     * @param observer the Observer
     * @return a {@link Subscription} reference with which the {@link Observer}
     *         can stop receiving items before the Observable has finished
     *         sending them
     * @throws IllegalArgumentException if the {@link Observer} provided as the
     *                                  argument to {@code subscribe()} is
     *                                  {@code null}
     */
    public Subscription subscribe(Observer<? super T> observer) {
        // allow the hook to intercept and/or decorate
        OnSubscribeFunc<T> onSubscribeFunction = hook.onSubscribeStart(this, onSubscribe);
        // validate and proceed
        if (observer == null) {
            throw new IllegalArgumentException("observer can not be null");
        }
        if (onSubscribeFunction == null) {
            throw new IllegalStateException("onSubscribe function can not be null.");
            // the subscribe function can also be overridden but generally that's not the appropriate approach so I won't mention that in the exception
        }
        try {
            /**
             * See https://github.com/Netflix/RxJava/issues/216 for discussion on "Guideline 6.4: Protect calls to user code from within an operator"
             */
            if (isInternalImplementation(observer)) {
                Subscription s = onSubscribeFunction.onSubscribe(observer);
                if (s == null) {
                    // this generally shouldn't be the case on a 'trusted' onSubscribe but in case it happens
                    // we want to gracefully handle it the same as AtomicObservableSubscription does
                    return hook.onSubscribeReturn(this, Subscriptions.empty());
                } else {
                    return hook.onSubscribeReturn(this, s);
                }
            } else {
                SafeObservableSubscription subscription = new SafeObservableSubscription();
                subscription.wrap(onSubscribeFunction.onSubscribe(new SafeObserver<T>(subscription, observer)));
                return hook.onSubscribeReturn(this, subscription);
            }
        } catch (OnErrorNotImplementedException e) {
            // special handling when onError is not implemented ... we just rethrow
            throw e;
        } catch (Throwable e) {
            // if an unhandled error occurs executing the onSubscribe we will propagate it
            try {
                observer.onError(hook.onSubscribeError(this, e));
            } catch (OnErrorNotImplementedException e2) {
                // special handling when onError is not implemented ... we just rethrow
                throw e2;
            } catch (Throwable e2) {
                // if this happens it means the onError itself failed (perhaps an invalid function implementation)
                // so we are unable to propagate the error correctly and will just throw
                RuntimeException r = new RuntimeException("Error occurred attempting to subscribe [" + e.getMessage() + "] and then again while trying to pass to onError.", e2);
                hook.onSubscribeError(this, r);
                throw r;
            }
            return Subscriptions.empty();
        }
    }

    /**
     * An {@link Observer} must call an Observable's {@code subscribe} method in
     * order to receive items and notifications from the Observable.
     * <p>
     * A typical implementation of {@code subscribe} does the following:
     * <ol>
     * <li>It stores a reference to the Observer in a collection object, such as
     *     a {@code List<T>} object.</li>
     * <li>It returns a reference to the {@link Subscription} interface. This
     *     enables Observers to unsubscribe, that is, to stop receiving items
     *     and notifications before the Observable stops sending them, which
     *     also invokes the Observer's {@link Observer#onCompleted onCompleted}
     *     method.</li>
     * </ol><p>
     * An {@code Observable<T>} instance is responsible for accepting all
     * subscriptions and notifying all Observers. Unless the documentation for a
     * particular {@code Observable<T>} implementation indicates otherwise,
     * Observers should make no assumptions about the order in which multiple
     * Observers will receive their notifications.
     * <p>
     * For more information see the
     * <a href="https://github.com/Netflix/RxJava/wiki/Observable">RxJava Wiki</a>
     * 
     * @param observer the Observer
     * @param scheduler the {@link Scheduler} on which Observers subscribe to
     *                  the Observable
     * @return a {@link Subscription} reference with which Observers can stop
     *         receiving items and notifications before the Observable has
     *         finished sending them
     * @throws IllegalArgumentException if an argument to {@code subscribe()}
     *                                  is {@code null}
     */
    public Subscription subscribe(Observer<? super T> observer, Scheduler scheduler) {
        return subscribeOn(scheduler).subscribe(observer);
    }

    /**
     * Protects against errors being thrown from Observer implementations and
     * ensures onNext/onError/onCompleted contract compliance.
     * <p>
     * See https://github.com/Netflix/RxJava/issues/216 for a discussion on
     * "Guideline 6.4: Protect calls to user code from within an operator"
     */
    private Subscription protectivelyWrapAndSubscribe(Observer<? super T> o) {
        SafeObservableSubscription subscription = new SafeObservableSubscription();
        return subscription.wrap(subscribe(new SafeObserver<T>(subscription, o)));
    }

    /**
     * Subscribe and ignore all events.
     *  
     * @return 
     */
    public Subscription subscribe() {
        return protectivelyWrapAndSubscribe(new Observer<T>() {

            @Override
            public void onCompleted() {
                // do nothing
            }

            @Override
            public void onError(Throwable e) {
                handleError(e);
                throw new OnErrorNotImplementedException(e);
            }

            @Override
            public void onNext(T args) {
                // do nothing
            }

        });
    }
    
    /**
     * An {@link Observer} must call an Observable's {@code subscribe} method
     * in order to receive items and notifications from the Observable.
     * 
     * @param onNext
     * @return 
     */
    public Subscription subscribe(final Action1<? super T> onNext) {
        if (onNext == null) {
            throw new IllegalArgumentException("onNext can not be null");
        }

        /**
         * Wrapping since raw functions provided by the user are being invoked.
         * 
         * See https://github.com/Netflix/RxJava/issues/216 for discussion on "Guideline 6.4: Protect calls to user code from within an operator"
         */
        return protectivelyWrapAndSubscribe(new Observer<T>() {

            @Override
            public void onCompleted() {
                // do nothing
            }

            @Override
            public void onError(Throwable e) {
                handleError(e);
                throw new OnErrorNotImplementedException(e);
            }

            @Override
            public void onNext(T args) {
                onNext.call(args);
            }

        });
    }

    /**
     * An {@link Observer} must call an Observable's {@code subscribe} method in
     * order to receive items and notifications from the Observable.
     * 
     * @param onNext
     * @param scheduler
     * @return
     */
    public Subscription subscribe(final Action1<? super T> onNext, Scheduler scheduler) {
        return subscribeOn(scheduler).subscribe(onNext);
    }

    /**
     * An {@link Observer} must call an Observable's {@code subscribe} method in
     * order to receive items and notifications from the Observable.
     * 
     * @param onNext
     * @param onError
     * @return
     */
    public Subscription subscribe(final Action1<? super T> onNext, final Action1<Throwable> onError) {
        if (onNext == null) {
            throw new IllegalArgumentException("onNext can not be null");
        }
        if (onError == null) {
            throw new IllegalArgumentException("onError can not be null");
        }

        /**
         * Wrapping since raw functions provided by the user are being invoked.
         * 
         * See https://github.com/Netflix/RxJava/issues/216 for discussion on "Guideline 6.4: Protect calls to user code from within an operator"
         */
        return protectivelyWrapAndSubscribe(new Observer<T>() {

            @Override
            public void onCompleted() {
                // do nothing
            }

            @Override
            public void onError(Throwable e) {
                handleError(e);
                onError.call(e);
            }

            @Override
            public void onNext(T args) {
                onNext.call(args);
            }

        });
    }

    /**
     * An {@link Observer} must call an Observable's {@code subscribe} method in
     * order to receive items and notifications from the Observable.
     * 
     * @param onNext
     * @param onError
     * @param scheduler
     * @return
     */
    public Subscription subscribe(final Action1<? super T> onNext, final Action1<Throwable> onError, Scheduler scheduler) {
        return subscribeOn(scheduler).subscribe(onNext, onError);
    }

    /**
     * An {@link Observer} must call an Observable's {@code subscribe} method in
     * order to receive items and notifications from the Observable.
     * 
     * @param onNext
     * @param onError
     * @param onComplete
     * @return
     */
    public Subscription subscribe(final Action1<? super T> onNext, final Action1<Throwable> onError, final Action0 onComplete) {
        if (onNext == null) {
            throw new IllegalArgumentException("onNext can not be null");
        }
        if (onError == null) {
            throw new IllegalArgumentException("onError can not be null");
        }
        if (onComplete == null) {
            throw new IllegalArgumentException("onComplete can not be null");
        }

        /**
         * Wrapping since raw functions provided by the user are being invoked.
         * 
         * See https://github.com/Netflix/RxJava/issues/216 for discussion on "Guideline 6.4: Protect calls to user code from within an operator"
         */
        return protectivelyWrapAndSubscribe(new Observer<T>() {

            @Override
            public void onCompleted() {
                onComplete.call();
            }

            @Override
            public void onError(Throwable e) {
                handleError(e);
                onError.call(e);
            }

            @Override
            public void onNext(T args) {
                onNext.call(args);
            }

        });
    }

    /**
     * An {@link Observer} must call an Observable's {@code subscribe} method in
     * order to receive items and notifications from the Observable.
     * 
     * @param onNext
     * @param onError
     * @param onComplete
     * @param scheduler
     * @return
     */
    public Subscription subscribe(final Action1<? super T> onNext, final Action1<Throwable> onError, final Action0 onComplete, Scheduler scheduler) {
        return subscribeOn(scheduler).subscribe(onNext, onError, onComplete);
    }

    /**
     * Returns a {@link ConnectableObservable} that upon connection causes the
     * source Observable to push results into the specified subject.
     * 
     * @param subject the {@link Subject} for the {@link ConnectableObservable}
     *                to push source items into
     * @param <R> result type
     * @return a {@link ConnectableObservable} that upon connection causes the
     *         source Observable to push results into the specified
     *         {@link Subject}
     * @see <a href="https://github.com/Netflix/RxJava/wiki/Connectable-Observable-Operators#observablepublish-and-observablemulticast">Observable.publish() and Observable.multicast()</a>
     */
    public <R> ConnectableObservable<R> multicast(Subject<? super T, ? extends R> subject) {
        return OperationMulticast.multicast(this, subject);
    }

    /**
     * Allow the {@link RxJavaErrorHandler} to receive the exception from
     * onError.
     * 
     * @param e
     */
    private void handleError(Throwable e) {
        // onError should be rare so we'll only fetch when needed
        RxJavaPlugins.getInstance().getErrorHandler().handleError(e);
    }

    /**
     * An Observable that never sends any information to an {@link Observer}.
     * 
     * This Observable is useful primarily for testing purposes.
     * 
     * @param <T> the type of item emitted by the Observable
     */
    private static class NeverObservable<T> extends Observable<T> {
        public NeverObservable() {
            super(new OnSubscribeFunc<T>() {

                @Override
                public Subscription onSubscribe(Observer<? super T> t1) {
                    return Subscriptions.empty();
                }

            });
        }
    }

    /**
     * An Observable that invokes {@link Observer#onError onError} when the
     * {@link Observer} subscribes to it.
     * 
     * @param <T> the type of item emitted by the Observable
     */
    private static class ThrowObservable<T> extends Observable<T> {

        public ThrowObservable(final Throwable exception) {
            super(new OnSubscribeFunc<T>() {

                /**
                 * Accepts an {@link Observer} and calls its
                 * {@link Observer#onError onError} method.
                 * 
                 * @param observer an {@link Observer} of this Observable
                 * @return a reference to the subscription
                 */
                @Override
                public Subscription onSubscribe(Observer<? super T> observer) {
                    observer.onError(exception);
                    return Subscriptions.empty();
                }

            });
        }

    }

    /**
     * Creates an Observable that will execute the given function when an
     * {@link Observer} subscribes to it.
     * <p>
     * <img width="640" src="https://raw.github.com/wiki/Netflix/RxJava/images/rx-operators/create.png">
     * <p>
     * Write the function you pass to <code>create</code> so that it behaves as
     * an Observable: It should invoke the Observer's
     * {@link Observer#onNext onNext}, {@link Observer#onError onError}, and
     * {@link Observer#onCompleted onCompleted} methods appropriately.
     * <p>
     * A well-formed Observable must invoke either the Observer's
     * <code>onCompleted</code> method exactly once or its <code>onError</code>
     * method exactly once.
     * <p>
     * See <a href="http://go.microsoft.com/fwlink/?LinkID=205219">Rx Design
     * Guidelines (PDF)</a> for detailed information.
     * 
     * @param <T> the type of the items that this Observable emits
     * @param func a function that accepts an {@code Observer<T>}, invokes its
     *             {@code onNext}, {@code onError}, and {@code onCompleted}
     *             methods as appropriate, and returns a {@link Subscription} to
     *             allow the Observer to cancel the subscription
     * @return an Observable that, when an {@link Observer} subscribes to it,
     *         will execute the given function
     * @see <a href="https://github.com/Netflix/RxJava/wiki/Creating-Observables#create">create()</a>
     */
    public static <T> Observable<T> create(OnSubscribeFunc<T> func) {
        return new Observable<T>(func);
    }

    /**
     * Returns an Observable that emits no data to the {@link Observer} and
     * immediately invokes its {@link Observer#onCompleted onCompleted} method.
     * <p>
     * <img width="640" src="https://raw.github.com/wiki/Netflix/RxJava/images/rx-operators/empty.png">
     * 
     * @param <T> the type of the items (ostensibly) emitted by the Observable
     * @return an Observable that returns no data to the {@link Observer} and
     *         immediately invokes the {@link Observer}'s
     *         {@link Observer#onCompleted() onCompleted} method
     * @see <a href="https://github.com/Netflix/RxJava/wiki/Creating-Observables#empty-error-and-never">empty()</a>
     * @see <a href="http://msdn.microsoft.com/en-us/library/hh229670.aspx">MSDN: Observable.Empty Method</a>
     */
    public static <T> Observable<T> empty() {
        return from(new ArrayList<T>());
    }

    /**
     * Returns an Observable that emits no data to the {@link Observer} and
     * immediately invokes its {@link Observer#onCompleted onCompleted} method
     * with the specified scheduler.
     * <p>
     * <img width="640" src="https://raw.github.com/wiki/Netflix/RxJava/images/rx-operators/empty.s.png">
     * 
     * @param scheduler the scheduler to call the
                        {@link Observer#onCompleted onCompleted} method
     * @param <T> the type of the items (ostensibly) emitted by the Observable
     * @return an Observable that returns no data to the {@link Observer} and
     *         immediately invokes the {@link Observer}'s
     *         {@link Observer#onCompleted() onCompleted} method with the
     *         specified scheduler
     * @see <a href="https://github.com/Netflix/RxJava/wiki/Creating-Observables#empty-error-and-never">empty()</a>
     * @see <a href="http://msdn.microsoft.com/en-us/library/hh229066.aspx">MSDN: Observable.Empty Method (IScheduler)</a>
     */
    public static <T> Observable<T> empty(Scheduler scheduler) {
        return Observable.<T> empty().subscribeOn(scheduler);
    }

    /**
     * Returns an Observable that invokes an {@link Observer}'s
     * {@link Observer#onError onError} method when the Observer subscribes to
     * it.
     * <p>
     * <img width="640" src="https://raw.github.com/wiki/Netflix/RxJava/images/rx-operators/error.png">
     * 
     * @param exception the particular error to report
     * @param <T> the type of the items (ostensibly) emitted by the Observable
     * @return an Observable that invokes the {@link Observer}'s
     *         {@link Observer#onError onError} method when the Observer
     *         subscribes to it
     * @see <a href="https://github.com/Netflix/RxJava/wiki/Creating-Observables#empty-error-and-never">error()</a>
     * @see <a href="http://msdn.microsoft.com/en-us/library/hh244299.aspx">MSDN: Observable.Throw Method</a>
     */
    public static <T> Observable<T> error(Throwable exception) {
        return new ThrowObservable<T>(exception);
    }

    /**
     * Returns an Observable that invokes an {@link Observer}'s
     * {@link Observer#onError onError} method with the specified scheduler.
     * <p>
     * <img width="640" src="https://raw.github.com/wiki/Netflix/RxJava/images/rx-operators/error.s.png">
     * 
     * @param exception the particular error to report
     * @param scheduler the scheduler to call the
     *                  {@link Observer#onError onError} method
     * @param <T> the type of the items (ostensibly) emitted by the Observable
     * @return an Observable that invokes the {@link Observer}'s
     *         {@link Observer#onError onError} method with the specified
     *         scheduler
     * @see <a href="https://github.com/Netflix/RxJava/wiki/Creating-Observables#empty-error-and-never">error()</a>
     * @see <a href="http://msdn.microsoft.com/en-us/library/hh211711.aspx">MSDN: Observable.Throw Method</a>
     */
    public static <T> Observable<T> error(Throwable exception, Scheduler scheduler) {
        return Observable.<T> error(exception).subscribeOn(scheduler);
    }

    /**
     * Converts an {@link Iterable} sequence into an Observable.
     * <p>
     * <img width="640" src="https://raw.github.com/wiki/Netflix/RxJava/images/rx-operators/from.png">
     * <p>
     * Note: the entire iterable sequence is immediately emitted each time an
     * {@link Observer} subscribes. Since this occurs before the
     * {@link Subscription} is returned, it is not possible to unsubscribe from
     * the sequence before it completes.
     * 
     * @param iterable the source {@link Iterable} sequence
     * @param <T> the type of items in the {@link Iterable} sequence and the
     *            type of items to be emitted by the resulting Observable
     * @return an Observable that emits each item in the source {@link Iterable}
     *         sequence
     * @see <a href="https://github.com/Netflix/RxJava/wiki/Creating-Observables#from">from()</a>
     */
    public static <T> Observable<T> from(Iterable<? extends T> iterable) {
        return create(OperationToObservableIterable.toObservableIterable(iterable));
    }

    /**
     * Converts an {@link Iterable} sequence into an Observable with the specified scheduler.
     * <p>
     * <img width="640" src="https://raw.github.com/wiki/Netflix/RxJava/images/rx-operators/from.s.png">
     * 
     * @param iterable the source {@link Iterable} sequence
     * @param scheduler the scheduler to emit the items of the iterable
     * @param <T> the type of items in the {@link Iterable} sequence and the
     *            type of items to be emitted by the resulting Observable
     * @return an Observable that emits each item in the source {@link Iterable}
     *         sequence with the specified scheduler
     * @see <a href="https://github.com/Netflix/RxJava/wiki/Creating-Observables#from">from()</a>
     * @see <a href="http://msdn.microsoft.com/en-us/library/hh212140.aspx">MSDN: Observable.ToObservable</a>
     */
    public static <T> Observable<T> from(Iterable<? extends T> iterable, Scheduler scheduler) {
        return from(iterable).observeOn(scheduler);
    }

    /**
     * Converts an Array into an Observable.
     * <p>
     * <img width="640" src="https://raw.github.com/wiki/Netflix/RxJava/images/rx-operators/from.png">
     * <p>
     * Note: the entire array is immediately emitted each time an
     * {@link Observer} subscribes. Since this occurs before the
     * {@link Subscription} is returned, it is not possible to unsubscribe from
     * the sequence before it completes.
     * 
     * @param items the source sequence
     * @param <T> the type of items in the Array and the type of items to be
     *            emitted by the resulting Observable
     * @return an Observable that emits each item in the source Array
     * @see <a href="https://github.com/Netflix/RxJava/wiki/Creating-Observables#from">from()</a>
     */
    public static <T> Observable<T> from(T[] items) {
        return create(OperationToObservableIterable.toObservableIterable(Arrays.asList(items)));
    }

    /**
     * Converts an item into an Observable that emits that item.
     * <p>
     * <img width="640" src="https://raw.github.com/wiki/Netflix/RxJava/images/rx-operators/from.png">
     * <p>
     * Note: the item is immediately emitted each time an {@link Observer}
     * subscribes. Since this occurs before the {@link Subscription} is
     * returned, it is not possible to unsubscribe from the sequence before it
     * completes.
     * 
     * @param t1 the item
     * @param <T> the type of the item, and the type of the item to be
     *            emitted by the resulting Observable
     * @return an Observable that emits the item
     * @see <a href="https://github.com/Netflix/RxJava/wiki/Creating-Observables#from">from()</a>
     */
    @SuppressWarnings("unchecked")
    // suppress unchecked because we are using varargs inside the method
    public static <T> Observable<T> from(T t1) {
        return from(Arrays.asList(t1));
    }

    /**
     * Converts a series of items into an Observable.
     * <p>
     * <img width="640" src="https://raw.github.com/wiki/Netflix/RxJava/images/rx-operators/from.png">
     * <p>
     * Note: the items will be immediately emitted each time an {@link Observer}
     * subscribes. Since this occurs before the {@link Subscription} is
     * returned, it is not possible to unsubscribe from the sequence before it
     * completes.
     * 
     * @param t1 first item
     * @param t2 second item
     * @param <T> the type of items, and the type of items to be emitted by the
     *            resulting Observable
     * @return an Observable that emits each item
     * @see <a href="https://github.com/Netflix/RxJava/wiki/Creating-Observables#from">from()</a>
     */
    @SuppressWarnings("unchecked")
    // suppress unchecked because we are using varargs inside the method
    public static <T> Observable<T> from(T t1, T t2) {
        return from(Arrays.asList(t1, t2));
    }

    /**
     * Converts a series of items into an Observable.
     * <p>
     * <img width="640" src="https://raw.github.com/wiki/Netflix/RxJava/images/rx-operators/from.png">
     * <p>
     * Note: the items will be immediately emitted each time an {@link Observer}
     * subscribes. Since this occurs before the {@link Subscription} is
     * returned, it is not possible to unsubscribe from the sequence before it
     * completes.
     * 
     * @param t1 first item
     * @param t2 second item
     * @param t3 third item
     * @param <T> the type of items, and the type of items to be emitted by the
     *            resulting Observable
     * @return an Observable that emits each item
     * @see <a href="https://github.com/Netflix/RxJava/wiki/Creating-Observables#from">from()</a>
     */
    @SuppressWarnings("unchecked")
    // suppress unchecked because we are using varargs inside the method
    public static <T> Observable<T> from(T t1, T t2, T t3) {
        return from(Arrays.asList(t1, t2, t3));
    }

    /**
     * Converts a series of items into an Observable.
     * <p>
     * <img width="640" src="https://raw.github.com/wiki/Netflix/RxJava/images/rx-operators/from.png">
     * <p>
     * Note: the items will be immediately emitted each time an {@link Observer}
     * subscribes. Since this occurs before the {@link Subscription} is
     * returned, it is not possible to unsubscribe from the sequence before it
     * completes.
     * 
     * @param t1 first item
     * @param t2 second item
     * @param t3 third item
     * @param t4 fourth item
     * @param <T> the type of items, and the type of items to be emitted by the
     *            resulting Observable
     * @return an Observable that emits each item
     * @see <a href="https://github.com/Netflix/RxJava/wiki/Creating-Observables#from">from()</a>
     */
    @SuppressWarnings("unchecked")
    // suppress unchecked because we are using varargs inside the method
    public static <T> Observable<T> from(T t1, T t2, T t3, T t4) {
        return from(Arrays.asList(t1, t2, t3, t4));
    }

    /**
     * Converts a series of items into an Observable.
     * <p>
     * <img width="640" src="https://raw.github.com/wiki/Netflix/RxJava/images/rx-operators/from.png">
     * <p>
     * Note: the items will be immediately emitted each time an {@link Observer}
     * subscribes. Since this occurs before the {@link Subscription} is
     * returned, it is not possible to unsubscribe from the sequence before it
     * completes.
     * 
     * @param t1 first item
     * @param t2 second item
     * @param t3 third item
     * @param t4 fourth item
     * @param t5 fifth item
     * @param <T> the type of items, and the type of items to be emitted by the
     *            resulting Observable
     * @return an Observable that emits each item
     * @see <a href="https://github.com/Netflix/RxJava/wiki/Creating-Observables#from">from()</a>
     */
    @SuppressWarnings("unchecked")
    // suppress unchecked because we are using varargs inside the method
    public static <T> Observable<T> from(T t1, T t2, T t3, T t4, T t5) {
        return from(Arrays.asList(t1, t2, t3, t4, t5));
    }

    /**
     * Converts a series of items into an Observable.
     * <p>
     * <img width="640" src="https://raw.github.com/wiki/Netflix/RxJava/images/rx-operators/from.png">
     * <p>
     * Note: the items will be immediately emitted each time an {@link Observer}
     * subscribes. Since this occurs before the {@link Subscription} is
     * returned, it is not possible to unsubscribe from the sequence before it
     * completes.
     * 
     * @param t1 first item
     * @param t2 second item
     * @param t3 third item
     * @param t4 fourth item
     * @param t5 fifth item
     * @param t6 sixth item
     * @param <T> the type of items, and the type of items to be emitted by the
     *            resulting Observable
     * @return an Observable that emits each item
     * @see <a href="https://github.com/Netflix/RxJava/wiki/Creating-Observables#from">from()</a>
     */
    @SuppressWarnings("unchecked")
    // suppress unchecked because we are using varargs inside the method
    public static <T> Observable<T> from(T t1, T t2, T t3, T t4, T t5, T t6) {
        return from(Arrays.asList(t1, t2, t3, t4, t5, t6));
    }

    /**
     * Converts a series of items into an Observable.
     * <p>
     * <img width="640" src="https://raw.github.com/wiki/Netflix/RxJava/images/rx-operators/from.png">
     * <p>
     * Note: the items will be immediately emitted each time an {@link Observer}
     * subscribes. Since this occurs before the {@link Subscription} is
     * returned, it is not possible to unsubscribe from the sequence before it
     * completes.
     * 
     * @param t1 first item
     * @param t2 second item
     * @param t3 third item
     * @param t4 fourth item
     * @param t5 fifth item
     * @param t6 sixth item
     * @param t7 seventh item
     * @param <T> the type of items, and the type of items to be emitted by the
     *            resulting Observable
     * @return an Observable that emits each item
     * @see <a href="https://github.com/Netflix/RxJava/wiki/Creating-Observables#from">from()</a>
     */
    @SuppressWarnings("unchecked")
    // suppress unchecked because we are using varargs inside the method
    public static <T> Observable<T> from(T t1, T t2, T t3, T t4, T t5, T t6, T t7) {
        return from(Arrays.asList(t1, t2, t3, t4, t5, t6, t7));
    }

    /**
     * Converts a series of items into an Observable.
     * <p>
     * <img width="640" src="https://raw.github.com/wiki/Netflix/RxJava/images/rx-operators/from.png">
     * <p>
     * Note: the items will be immediately emitted each time an {@link Observer}
     * subscribes. Since this occurs before the {@link Subscription} is
     * returned, it is not possible to unsubscribe from the sequence before it
     * completes.
     * 
     * @param t1 first item
     * @param t2 second item
     * @param t3 third item
     * @param t4 fourth item
     * @param t5 fifth item
     * @param t6 sixth item
     * @param t7 seventh item
     * @param t8 eighth item
     * @param <T> the type of items, and the type of items to be emitted by the
     *            resulting Observable
     * @return an Observable that emits each item
     * @see <a href="https://github.com/Netflix/RxJava/wiki/Creating-Observables#from">from()</a>
     */
    @SuppressWarnings("unchecked")
    // suppress unchecked because we are using varargs inside the method
    public static <T> Observable<T> from(T t1, T t2, T t3, T t4, T t5, T t6, T t7, T t8) {
        return from(Arrays.asList(t1, t2, t3, t4, t5, t6, t7, t8));
    }

    /**
     * Converts a series of items into an Observable.
     * <p>
     * <img width="640" src="https://raw.github.com/wiki/Netflix/RxJava/images/rx-operators/from.png">
     * <p>
     * Note: the items will be immediately emitted each time an {@link Observer}
     * subscribes. Since this occurs before the {@link Subscription} is
     * returned, it is not possible to unsubscribe from the sequence before it
     * completes.
     * 
     * @param t1 first item
     * @param t2 second item
     * @param t3 third item
     * @param t4 fourth item
     * @param t5 fifth item
     * @param t6 sixth item
     * @param t7 seventh item
     * @param t8 eighth item
     * @param t9 ninth item
     * @param <T> the type of items, and the type of items to be emitted by the
     *            resulting Observable
     * @return an Observable that emits each item
     * @see <a href="https://github.com/Netflix/RxJava/wiki/Creating-Observables#from">from()</a>
     */
    @SuppressWarnings("unchecked")
    // suppress unchecked because we are using varargs inside the method
    public static <T> Observable<T> from(T t1, T t2, T t3, T t4, T t5, T t6, T t7, T t8, T t9) {
        return from(Arrays.asList(t1, t2, t3, t4, t5, t6, t7, t8, t9));
    }

    /**
     * Converts a series of items into an Observable.
     * <p>
     * <img width="640" src="https://raw.github.com/wiki/Netflix/RxJava/images/rx-operators/from.png">
     * <p>
     * Note: the items will be immediately emitted each time an {@link Observer}
     * subscribes. Since this occurs before the {@link Subscription} is
     * returned, it is not possible to unsubscribe from the sequence before it
     * completes.
     * 
     * @param t1 first item
     * @param t2 second item
     * @param t3 third item
     * @param t4 fourth item
     * @param t5 fifth item
     * @param t6 sixth item
     * @param t7 seventh item
     * @param t8 eighth item
     * @param t9 ninth item
     * @param t10 tenth item
     * @param <T> the type of items, and the type of items to be emitted by the
     *            resulting Observable
     * @return an Observable that emits each item
     * @see <a href="https://github.com/Netflix/RxJava/wiki/Creating-Observables#from">from()</a>
     */
    @SuppressWarnings("unchecked")
    // suppress unchecked because we are using varargs inside the method
    public static <T> Observable<T> from(T t1, T t2, T t3, T t4, T t5, T t6, T t7, T t8, T t9, T t10) {
        return from(Arrays.asList(t1, t2, t3, t4, t5, t6, t7, t8, t9, t10));
    }

    /**
     * Generates an Observable that emits a sequence of integers within a
     * specified range.
     * <p>
     * <img width="640" src="https://raw.github.com/wiki/Netflix/RxJava/images/rx-operators/range.png">
     * <p>
     * Note: the entire range is immediately emitted each time an
     * {@link Observer} subscribes. Since this occurs before the
     * {@link Subscription} is returned, it is not possible to unsubscribe from
     * the sequence before it completes.
     * 
     * @param start the value of the first integer in the sequence
     * @param count the number of sequential integers to generate
     * @return an Observable that emits a range of sequential integers
     * @see <a href="https://github.com/Netflix/RxJava/wiki/Creating-Observables#range">range()</a>
     * @see <a href="http://msdn.microsoft.com/en-us/library/hh229460.aspx">Observable.Range Method (Int32, Int32)</a>
     */
    public static Observable<Integer> range(int start, int count) {
        return from(Range.createWithCount(start, count));
    }

    /**
     * Generates an Observable that emits a sequence of integers within a
     * specified range with the specified scheduler.
     * <p>
     * <img width="640" src="https://raw.github.com/wiki/Netflix/RxJava/images/rx-operators/range.s.png">
     * @param start the value of the first integer in the sequence
     * @param count the number of sequential integers to generate
     * @param scheduler the scheduler to run the generator loop on
     * @return an Observable that emits a range of sequential integers
     * @see <a href="https://github.com/Netflix/RxJava/wiki/Creating-Observables#range">range()</a>
     * @see <a href="http://msdn.microsoft.com/en-us/library/hh211896.aspx">Observable.Range Method (Int32, Int32, IScheduler)</a>
     */
    public static Observable<Integer> range(int start, int count, Scheduler scheduler) {
        return range(start, count).observeOn(scheduler);
    }

    /**
     * Returns an Observable that calls an Observable factory to create its
     * Observable for each new Observer that subscribes. That is, for each
     * subscriber, the actuall Observable is determined by the factory function.
     * <p>
     * <img width="640" src="https://raw.github.com/wiki/Netflix/RxJava/images/rx-operators/defer.png">
     * <p>
     * The defer operator allows you to defer or delay emitting items from an
     * Observable until such time as an Observer subscribes to the Observable.
     * This allows an {@link Observer} to easily obtain updates or a refreshed
     * version of the sequence.
     * 
     * @param observableFactory the Observable factory function to invoke for
     *                          each {@link Observer} that subscribes to the
     *                          resulting Observable
     * @param <T> the type of the items emitted by the Observable
     * @return an Observable whose {@link Observer}s trigger an invocation of
     *         the given Observable factory function
     * @see <a href="https://github.com/Netflix/RxJava/wiki/Creating-Observables#defer">defer()</a>
     */
    public static <T> Observable<T> defer(Func0<? extends Observable<? extends T>> observableFactory) {
        return create(OperationDefer.defer(observableFactory));
    }

    /**
     * Returns an Observable that emits a single item and then completes.
     * <p>
     * <img width="640" src="https://raw.github.com/wiki/Netflix/RxJava/images/rx-operators/just.png">
     * <p>
     * To convert any object into an Observable that emits that object, pass
     * that object into the <code>just</code> method.
     * <p>
     * This is similar to the {@link #from(java.lang.Object[])} method, except
     * that <code>from()</code> will convert an {@link Iterable} object into an
     * Observable that emits each of the items in the Iterable, one at a time,
     * while the <code>just()</code> method converts an Iterable into an
     * Observable that emits the entire Iterable as a single item.
     * 
     * @param value the item to pass to the {@link Observer}'s
     *              {@link Observer#onNext onNext} method
     * @param <T> the type of that item
     * @return an Observable that emits a single item and then completes
     * @see <a href="https://github.com/Netflix/RxJava/wiki/Creating-Observables#just">just()</a>
     */
    public static <T> Observable<T> just(T value) {
        List<T> list = new ArrayList<T>();
        list.add(value);

        return from(list);
    }

    /**
     * Returns an Observable that emits a single item and then completes on a
     * specified scheduler.
     * <p>
     * This is a scheduler version of {@link Observable#just(Object)}.
     * 
     * @param value the item to pass to the {@link Observer}'s
     *              {@link Observer#onNext onNext} method
     * @param <T> the type of that item
     * @param scheduler the scheduler to send the single element on
     * @return an Observable that emits a single item and then completes on a
     *         specified scheduler
     * @see <a href="https://github.com/Netflix/RxJava/wiki/Creating-Observables#just">just()</a>
     */
    public static <T> Observable<T> just(T value, Scheduler scheduler) {
        return just(value).observeOn(scheduler);
    }

    /**
     * Flattens a sequence of Observables emitted by an Observable into one
     * Observable, without any transformation.
     * <p>
     * <img width="640" src="https://raw.github.com/wiki/Netflix/RxJava/images/rx-operators/merge.png">
     * <p>
     * You can combine the items emitted by multiple Observables so that they
     * act like a single Observable, by using the {@code merge} method.
     * 
     * @param source an Observable that emits Observables
     * @return an Observable that emits items that are the result of flattening
     *         the items emitted by the Observables emitted by the
     *         {@code source} Observable
     * @see <a href="https://github.com/Netflix/RxJava/wiki/Combining-Observables#merge">merge()</a>
     * @see <a href="http://msdn.microsoft.com/en-us/library/hh229099.aspx">MSDN: Observable.Merge Method</a>
     */
    public static <T> Observable<T> merge(Observable<? extends Observable<? extends T>> source) {
        return create(OperationMerge.merge(source));
    }

    /**
     * Flattens a series of Observables into one Observable, without any
     * transformation.
     * <p>
     * <img width="640" src="https://raw.github.com/wiki/Netflix/RxJava/images/rx-operators/merge.png">
     * <p>
     * You can combine items emitted by multiple Observables so that they act
     * like a single Observable, by using the {@code merge} method.
     * 
     * @param t1 an Observable to be merged
     * @param t2 an Observable to be merged
     * @return an Observable that emits items that are the result of flattening
     *         the items emitted by the {@code source} Observables
     * @see <a href="https://github.com/Netflix/RxJava/wiki/Combining-Observables#merge">merge()</a>
     * @see <a href="http://msdn.microsoft.com/en-us/library/hh229099.aspx">MSDN: Observable.Merge Method</a>
     */
    @SuppressWarnings("unchecked")
    // suppress because the types are checked by the method signature before using a vararg
    public static <T> Observable<T> merge(Observable<? extends T> t1, Observable<? extends T> t2) {
        return create(OperationMerge.merge(t1, t2));
    }

    /**
     * Flattens a series of Observables into one Observable, without any
     * transformation.
     * <p>
     * <img width="640" src="https://raw.github.com/wiki/Netflix/RxJava/images/rx-operators/merge.png">
     * <p>
     * You can combine items emitted by multiple Observables so that they act
     * like a single Observable, by using the {@code merge} method.
     * 
     * @param t1 an Observable to be merged
     * @param t2 an Observable to be merged
     * @param t3 an Observable to be merged
     * @return an Observable that emits items that are the result of flattening
     *         the items emitted by the {@code source} Observables
     * @see <a href="https://github.com/Netflix/RxJava/wiki/Combining-Observables#merge">merge()</a>
     * @see <a href="http://msdn.microsoft.com/en-us/library/hh229099.aspx">MSDN: Observable.Merge Method</a>
     */
    @SuppressWarnings("unchecked")
    // suppress because the types are checked by the method signature before using a vararg
    public static <T> Observable<T> merge(Observable<? extends T> t1, Observable<? extends T> t2, Observable<? extends T> t3) {
        return create(OperationMerge.merge(t1, t2, t3));
    }

    /**
     * Flattens a series of Observables into one Observable, without any
     * transformation.
     * <p>
     * <img width="640" src="https://raw.github.com/wiki/Netflix/RxJava/images/rx-operators/merge.png">
     * <p>
     * You can combine items emitted by multiple Observables so that they act
     * like a single Observable, by using the {@code merge} method.
     * 
     * @param t1 an Observable to be merged
     * @param t2 an Observable to be merged
     * @param t3 an Observable to be merged
     * @param t4 an Observable to be merged
     * @return an Observable that emits items that are the result of flattening
     *         the items emitted by the {@code source} Observables
     * @see <a href="https://github.com/Netflix/RxJava/wiki/Combining-Observables#merge">merge()</a>
     * @see <a href="http://msdn.microsoft.com/en-us/library/hh229099.aspx">MSDN: Observable.Merge Method</a>
     */
    @SuppressWarnings("unchecked")
    // suppress because the types are checked by the method signature before using a vararg
    public static <T> Observable<T> merge(Observable<? extends T> t1, Observable<? extends T> t2, Observable<? extends T> t3, Observable<? extends T> t4) {
        return create(OperationMerge.merge(t1, t2, t3, t4));
    }

    /**
     * Flattens a series of Observables into one Observable, without any
     * transformation.
     * <p>
     * <img width="640" src="https://raw.github.com/wiki/Netflix/RxJava/images/rx-operators/merge.png">
     * <p>
     * You can combine items emitted by multiple Observables so that they act
     * like a single Observable, by using the {@code merge} method.
     * 
     * @param t1 an Observable to be merged
     * @param t2 an Observable to be merged
     * @param t3 an Observable to be merged
     * @param t4 an Observable to be merged
     * @param t5 an Observable to be merged
     * @return an Observable that emits items that are the result of flattening
     *         the items emitted by the {@code source} Observables
     * @see <a href="https://github.com/Netflix/RxJava/wiki/Combining-Observables#merge">merge()</a>
     * @see <a href="http://msdn.microsoft.com/en-us/library/hh229099.aspx">MSDN: Observable.Merge Method</a>
     */
    @SuppressWarnings("unchecked")
    // suppress because the types are checked by the method signature before using a vararg
    public static <T> Observable<T> merge(Observable<? extends T> t1, Observable<? extends T> t2, Observable<? extends T> t3, Observable<? extends T> t4, Observable<? extends T> t5) {
        return create(OperationMerge.merge(t1, t2, t3, t4, t5));
    }

    /**
     * Flattens a series of Observables into one Observable, without any
     * transformation.
     * <p>
     * <img width="640" src="https://raw.github.com/wiki/Netflix/RxJava/images/rx-operators/merge.png">
     * <p>
     * You can combine items emitted by multiple Observables so that they act
     * like a single Observable, by using the {@code merge} method.
     * 
     * @param t1 an Observable to be merged
     * @param t2 an Observable to be merged
     * @param t3 an Observable to be merged
     * @param t4 an Observable to be merged
     * @param t5 an Observable to be merged
     * @param t6 an Observable to be merged
     * @return an Observable that emits items that are the result of flattening
     *         the items emitted by the {@code source} Observables
     * @see <a href="https://github.com/Netflix/RxJava/wiki/Combining-Observables#merge">merge()</a>
     * @see <a href="http://msdn.microsoft.com/en-us/library/hh229099.aspx">MSDN: Observable.Merge Method</a>
     */
    @SuppressWarnings("unchecked")
    // suppress because the types are checked by the method signature before using a vararg
    public static <T> Observable<T> merge(Observable<? extends T> t1, Observable<? extends T> t2, Observable<? extends T> t3, Observable<? extends T> t4, Observable<? extends T> t5, Observable<? extends T> t6) {
        return create(OperationMerge.merge(t1, t2, t3, t4, t5, t6));
    }

    /**
     * Flattens a series of Observables into one Observable, without any
     * transformation.
     * <p>
     * <img width="640" src="https://raw.github.com/wiki/Netflix/RxJava/images/rx-operators/merge.png">
     * <p>
     * You can combine items emitted by multiple Observables so that they act
     * like a single Observable, by using the {@code merge} method.
     * 
     * @param t1 an Observable to be merged
     * @param t2 an Observable to be merged
     * @param t3 an Observable to be merged
     * @param t4 an Observable to be merged
     * @param t5 an Observable to be merged
     * @param t6 an Observable to be merged
     * @param t7 an Observable to be merged
     * @return an Observable that emits items that are the result of flattening
     *         the items emitted by the {@code source} Observables
     * @see <a href="https://github.com/Netflix/RxJava/wiki/Combining-Observables#merge">merge()</a>
     * @see <a href="http://msdn.microsoft.com/en-us/library/hh229099.aspx">MSDN: Observable.Merge Method</a>
     */
    @SuppressWarnings("unchecked")
    // suppress because the types are checked by the method signature before using a vararg
    public static <T> Observable<T> merge(Observable<? extends T> t1, Observable<? extends T> t2, Observable<? extends T> t3, Observable<? extends T> t4, Observable<? extends T> t5, Observable<? extends T> t6, Observable<? extends T> t7) {
        return create(OperationMerge.merge(t1, t2, t3, t4, t5, t6, t7));
    }

    /**
     * Flattens a series of Observables into one Observable, without any
     * transformation.
     * <p>
     * <img width="640" src="https://raw.github.com/wiki/Netflix/RxJava/images/rx-operators/merge.png">
     * <p>
     * You can combine items emitted by multiple Observables so that they act
     * like a single Observable, by using the {@code merge} method.
     * 
     * @param t1 an Observable to be merged
     * @param t2 an Observable to be merged
     * @param t3 an Observable to be merged
     * @param t4 an Observable to be merged
     * @param t5 an Observable to be merged
     * @param t6 an Observable to be merged
     * @param t7 an Observable to be merged
     * @param t8 an Observable to be merged
     * @return an Observable that emits items that are the result of flattening
     *         the items emitted by the {@code source} Observables
     * @see <a href="https://github.com/Netflix/RxJava/wiki/Combining-Observables#merge">merge()</a>
     * @see <a href="http://msdn.microsoft.com/en-us/library/hh229099.aspx">MSDN: Observable.Merge Method</a>
     */
    @SuppressWarnings("unchecked")
    // suppress because the types are checked by the method signature before using a vararg
    public static <T> Observable<T> merge(Observable<? extends T> t1, Observable<? extends T> t2, Observable<? extends T> t3, Observable<? extends T> t4, Observable<? extends T> t5, Observable<? extends T> t6, Observable<? extends T> t7, Observable<? extends T> t8) {
        return create(OperationMerge.merge(t1, t2, t3, t4, t5, t6, t7, t8));
    }

    /**
     * Flattens a series of Observables into one Observable, without any
     * transformation.
     * <p>
     * <img width="640" src="https://raw.github.com/wiki/Netflix/RxJava/images/rx-operators/merge.png">
     * <p>
     * You can combine items emitted by multiple Observables so that they act
     * like a single Observable, by using the {@code merge} method.
     * 
     * @param t1 an Observable to be merged
     * @param t2 an Observable to be merged
     * @param t3 an Observable to be merged
     * @param t4 an Observable to be merged
     * @param t5 an Observable to be merged
     * @param t6 an Observable to be merged
     * @param t7 an Observable to be merged
     * @param t8 an Observable to be merged
     * @param t9 an Observable to be merged
     * @return an Observable that emits items that are the result of flattening
     *         the items emitted by the {@code source} Observables
     * @see <a href="https://github.com/Netflix/RxJava/wiki/Combining-Observables#merge">merge()</a>
     * @see <a href="http://msdn.microsoft.com/en-us/library/hh229099.aspx">MSDN: Observable.Merge Method</a>
     */
    @SuppressWarnings("unchecked")
    // suppress because the types are checked by the method signature before using a vararg
    public static <T> Observable<T> merge(Observable<? extends T> t1, Observable<? extends T> t2, Observable<? extends T> t3, Observable<? extends T> t4, Observable<? extends T> t5, Observable<? extends T> t6, Observable<? extends T> t7, Observable<? extends T> t8, Observable<? extends T> t9) {
        return create(OperationMerge.merge(t1, t2, t3, t4, t5, t6, t7, t8, t9));
    }

    /**
     * Returns an Observable that emits the items emitted by two or more
     * Observables, one after the other.
     * <p>
     * <img width="640" src="https://raw.github.com/wiki/Netflix/RxJava/images/rx-operators/concat.png">
     * 
     * @param observables an Observable that emits Observables
     * @return an Observable that emits items that are the result of combining
     *         the items emitted by the {@code source} Observables, one after
     *         the other
     * @see <a href="https://github.com/Netflix/RxJava/wiki/Combining-Observables#concat">concat()</a>
     * @see <a href="http://msdn.microsoft.com/en-us/library/system.reactive.linq.observable.concat.aspx">MSDN: Observable.Concat Method</a>
     */
    public static <T> Observable<T> concat(Observable<? extends Observable<? extends T>> observables) {
        return create(OperationConcat.concat(observables));
    }

    /**
     * Returns an Observable that emits the items emitted by two Observables,
     * one after the other.
     * <p>
     * <img width="640" src="https://raw.github.com/wiki/Netflix/RxJava/images/rx-operators/concat.png">
     * 
     * @param t1 an Observable to be concatenated
     * @param t2 an Observable to be concatenated
     * @return an Observable that emits items that are the result of combining
     *         the items emitted by the {@code source} Observables, one after
     *         the other
     * @see <a href="https://github.com/Netflix/RxJava/wiki/Combining-Observables#concat">concat()</a>
     * @see <a href="http://msdn.microsoft.com/en-us/library/system.reactive.linq.observable.concat.aspx">MSDN: Observable.Concat Method</a>
     */
    @SuppressWarnings("unchecked")
    // suppress because the types are checked by the method signature before using a vararg
    public static <T> Observable<T> concat(Observable<? extends T> t1, Observable<? extends T> t2) {
        return create(OperationConcat.concat(t1, t2));
    }

    /**
     * Returns an Observable that emits the items emitted by three Observables,
     * one after the other.
     * <p>
     * <img width="640" src="https://raw.github.com/wiki/Netflix/RxJava/images/rx-operators/concat.png">
     * 
     * @param t1 an Observable to be concatenated
     * @param t2 an Observable to be concatenated
     * @param t3 an Observable to be concatenated
     * 
     * @return an Observable that emits items that are the result of combining
     *         the items emitted by the {@code source} Observables, one after
     *         the other
     * @see <a href="https://github.com/Netflix/RxJava/wiki/Combining-Observables#concat">concat()</a>
     * @see <a href="http://msdn.microsoft.com/en-us/library/system.reactive.linq.observable.concat.aspx">MSDN: Observable.Concat Method</a>
     */
    @SuppressWarnings("unchecked")
    // suppress because the types are checked by the method signature before using a vararg
    public static <T> Observable<T> concat(Observable<? extends T> t1, Observable<? extends T> t2, Observable<? extends T> t3) {
        return create(OperationConcat.concat(t1, t2, t3));
    }

    /**
     * Returns an Observable that emits the items emitted by four Observables,
     * one after the other.
     * <p>
     * <img width="640" src="https://raw.github.com/wiki/Netflix/RxJava/images/rx-operators/concat.png">
     * 
     * @param t1 an Observable to be concatenated
     * @param t2 an Observable to be concatenated
     * @param t3 an Observable to be concatenated
     * @param t4 an Observable to be concatenated
     * @return an Observable that emits items that are the result of combining
     *         the items emitted by the {@code source} Observables, one after
     *         the other
     * @see <a href="https://github.com/Netflix/RxJava/wiki/Combining-Observables#concat">concat()</a>
     * @see <a href="http://msdn.microsoft.com/en-us/library/system.reactive.linq.observable.concat.aspx">MSDN: Observable.Concat Method</a>
     */
    @SuppressWarnings("unchecked")
    // suppress because the types are checked by the method signature before using a vararg
    public static <T> Observable<T> concat(Observable<? extends T> t1, Observable<? extends T> t2, Observable<? extends T> t3, Observable<? extends T> t4) {
        return create(OperationConcat.concat(t1, t2, t3, t4));
    }

    /**
     * Returns an Observable that emits the items emitted by five Observables,
     * one after the other.
     * <p>
     * <img width="640" src="https://raw.github.com/wiki/Netflix/RxJava/images/rx-operators/concat.png">
     * 
     * @param t1 an Observable to be concatenated
     * @param t2 an Observable to be concatenated
     * @param t3 an Observable to be concatenated
     * @param t4 an Observable to be concatenated
     * @param t5 an Observable to be concatenated
     * @return an Observable that emits items that are the result of combining
     *         the items emitted by the {@code source} Observables, one after
     *         the other
     * @see <a href="https://github.com/Netflix/RxJava/wiki/Combining-Observables#concat">concat()</a>
     * @see <a href="http://msdn.microsoft.com/en-us/library/system.reactive.linq.observable.concat.aspx">MSDN: Observable.Concat Method</a>
     */
    @SuppressWarnings("unchecked")
    // suppress because the types are checked by the method signature before using a vararg
    public static <T> Observable<T> concat(Observable<? extends T> t1, Observable<? extends T> t2, Observable<? extends T> t3, Observable<? extends T> t4, Observable<? extends T> t5) {
        return create(OperationConcat.concat(t1, t2, t3, t4, t5));
    }

    /**
     * Returns an Observable that emits the items emitted by six Observables,
     * one after the other.
     * <p>
     * <img width="640" src="https://raw.github.com/wiki/Netflix/RxJava/images/rx-operators/concat.png">
     * 
     * @param t1 an Observable to be concatenated
     * @param t2 an Observable to be concatenated
     * @param t3 an Observable to be concatenated
     * @param t4 an Observable to be concatenated
     * @param t5 an Observable to be concatenated
     * @param t6 an Observable to be concatenated
     * @return an Observable that emits items that are the result of combining
     *         the items emitted by the {@code source} Observables, one after
     *         the other
     * @see <a href="https://github.com/Netflix/RxJava/wiki/Combining-Observables#concat">concat()</a>
     * @see <a href="http://msdn.microsoft.com/en-us/library/system.reactive.linq.observable.concat.aspx">MSDN: Observable.Concat Method</a>
     */
    @SuppressWarnings("unchecked")
    // suppress because the types are checked by the method signature before using a vararg
    public static <T> Observable<T> concat(Observable<? extends T> t1, Observable<? extends T> t2, Observable<? extends T> t3, Observable<? extends T> t4, Observable<? extends T> t5, Observable<? extends T> t6) {
        return create(OperationConcat.concat(t1, t2, t3, t4, t5, t6));
    }

    /**
     * Returns an Observable that emits the items emitted by secven Observables,
     * one after the other.
     * <p>
     * <img width="640" src="https://raw.github.com/wiki/Netflix/RxJava/images/rx-operators/concat.png">
     * 
     * @param t1 an Observable to be concatenated
     * @param t2 an Observable to be concatenated
     * @param t3 an Observable to be concatenated
     * @param t4 an Observable to be concatenated
     * @param t5 an Observable to be concatenated
     * @param t6 an Observable to be concatenated
     * @param t7 an Observable to be concatenated
     * @return an Observable that emits items that are the result of combining
     *         the items emitted by the {@code source} Observables, one after
     *         the other
     * @see <a href="https://github.com/Netflix/RxJava/wiki/Combining-Observables#concat">concat()</a>
     * @see <a href="http://msdn.microsoft.com/en-us/library/system.reactive.linq.observable.concat.aspx">MSDN: Observable.Concat Method</a>
     */
    @SuppressWarnings("unchecked")
    // suppress because the types are checked by the method signature before using a vararg
    public static <T> Observable<T> concat(Observable<? extends T> t1, Observable<? extends T> t2, Observable<? extends T> t3, Observable<? extends T> t4, Observable<? extends T> t5, Observable<? extends T> t6, Observable<? extends T> t7) {
        return create(OperationConcat.concat(t1, t2, t3, t4, t5, t6, t7));
    }

    /**
     * Returns an Observable that emits the items emitted by eight Observables,
     * one after the other.
     * <p>
     * <img width="640" src="https://raw.github.com/wiki/Netflix/RxJava/images/rx-operators/concat.png">
     * 
     * @param t1 an Observable to be concatenated
     * @param t2 an Observable to be concatenated
     * @param t3 an Observable to be concatenated
     * @param t4 an Observable to be concatenated
     * @param t5 an Observable to be concatenated
     * @param t6 an Observable to be concatenated
     * @param t7 an Observable to be concatenated
     * @param t8 an Observable to be concatenated
     * @return an Observable that emits items that are the result of combining
     *         the items emitted by the {@code source} Observables, one after
     *         the other
     * @see <a href="https://github.com/Netflix/RxJava/wiki/Combining-Observables#concat">concat()</a>
     * @see <a href="http://msdn.microsoft.com/en-us/library/system.reactive.linq.observable.concat.aspx">MSDN: Observable.Concat Method</a>
     */
    @SuppressWarnings("unchecked")
    // suppress because the types are checked by the method signature before using a vararg
    public static <T> Observable<T> concat(Observable<? extends T> t1, Observable<? extends T> t2, Observable<? extends T> t3, Observable<? extends T> t4, Observable<? extends T> t5, Observable<? extends T> t6, Observable<? extends T> t7, Observable<? extends T> t8) {
        return create(OperationConcat.concat(t1, t2, t3, t4, t5, t6, t7, t8));
    }

    /**
     * Returns an Observable that emits the items emitted by nine Observables,
     * one after the other.
     * <p>
     * <img width="640" src="https://raw.github.com/wiki/Netflix/RxJava/images/rx-operators/concat.png">
     * 
     * @param t1 an Observable to be concatenated
     * @param t2 an Observable to be concatenated
     * @param t3 an Observable to be concatenated
     * @param t4 an Observable to be concatenated
     * @param t5 an Observable to be concatenated
     * @param t6 an Observable to be concatenated
     * @param t7 an Observable to be concatenated
     * @param t8 an Observable to be concatenated
     * @param t9 an Observable to be concatenated
     * @return an Observable that emits items that are the result of combining
     *         the items emitted by the {@code source} Observables, one after
     *         the other
     * @see <a href="https://github.com/Netflix/RxJava/wiki/Combining-Observables#concat">concat()</a>
     * @see <a href="http://msdn.microsoft.com/en-us/library/system.reactive.linq.observable.concat.aspx">MSDN: Observable.Concat Method</a>
     */
    @SuppressWarnings("unchecked")
    // suppress because the types are checked by the method signature before using a vararg
    public static <T> Observable<T> concat(Observable<? extends T> t1, Observable<? extends T> t2, Observable<? extends T> t3, Observable<? extends T> t4, Observable<? extends T> t5, Observable<? extends T> t6, Observable<? extends T> t7, Observable<? extends T> t8, Observable<? extends T> t9) {
        return create(OperationConcat.concat(t1, t2, t3, t4, t5, t6, t7, t8, t9));
    }

    /**
     * This behaves like {@link #merge(Observable)} except that if any of the
     * merged Observables notify of an error via
     * {@link Observer#onError onError}, {@code mergeDelayError} will refrain
     * from propagating that error notification until all of the merged
     * Observables have finished emitting items.
     * <p>
     * <img width="640" src="https://raw.github.com/wiki/Netflix/RxJava/images/rx-operators/mergeDelayError.png">
     * <p>
     * Even if multiple merged Observables send {@code onError} notifications,
     * {@code mergeDelayError} will only invoke the {@code onError} method of
     * its Observers once.
     * <p>
     * This method allows an Observer to receive all successfully emitted items
     * from all of the source Observables without being interrupted by an error
     * notification from one of them.
     * 
     * @param source an Observable that emits Observables
     * @return an Observable that emits items that are the result of flattening
     *         the items emitted by the Observables emitted by the
     *         {@code source} Observable
     * @see <a href="https://github.com/Netflix/RxJava/wiki/Combining-Observables#mergedelayerror">mergeDelayError()</a>
     * @see <a href="http://msdn.microsoft.com/en-us/library/hh229099.aspx">MSDN: Observable.Merge Method</a>
     */
    public static <T> Observable<T> mergeDelayError(Observable<? extends Observable<? extends T>> source) {
        return create(OperationMergeDelayError.mergeDelayError(source));
    }

    /**
     * This behaves like {@link #merge(Observable, Observable)} except that if
     * any of the merged Observables notify of an error via
     * {@link Observer#onError onError}, {@code mergeDelayError} will refrain
     * from propagating that error notification until all of the merged
     * Observables have finished emitting items.
     * <p>
     * <img width="640" src="https://raw.github.com/wiki/Netflix/RxJava/images/rx-operators/mergeDelayError.png">
     * <p>
     * Even if multiple merged Observables send {@code onError} notifications,
     * {@code mergeDelayError} will only invoke the {@code onError} method of
     * its Observers once.
     * <p>
     * This method allows an Observer to receive all successfully emitted items
     * from all of the source Observables without being interrupted by an error
     * notification from one of them.
     * 
     * @param t1 an Observable to be merged
     * @param t2 an Observable to be merged
     * @return an Observable that emits items that are the result of flattening
     *         the items emitted by the {@code source} Observables
     * @see <a href="https://github.com/Netflix/RxJava/wiki/Combining-Observables#mergedelayerror">mergeDelayError()</a>
     * @see <a href="http://msdn.microsoft.com/en-us/library/hh229099.aspx">MSDN: Observable.Merge Method</a>
     */
    @SuppressWarnings("unchecked")
    // suppress because the types are checked by the method signature before using a vararg
    public static <T> Observable<T> mergeDelayError(Observable<? extends T> t1, Observable<? extends T> t2) {
        return create(OperationMergeDelayError.mergeDelayError(t1, t2));
    }

    /**
     * This behaves like {@link #merge(Observable, Observable, Observable)}
     * except that if any of the merged Observables notify of an error via
     * {@link Observer#onError onError}, {@code mergeDelayError} will refrain
     * from propagating that error notification until all of the merged
     * Observables have finished emitting items.
     * <p>
     * <img width="640" src="https://raw.github.com/wiki/Netflix/RxJava/images/rx-operators/mergeDelayError.png">
     * <p>
     * Even if multiple merged Observables send {@code onError} notifications,
     * {@code mergeDelayError} will only invoke the {@code onError} method of
     * its Observers once.
     * <p>
     * This method allows an Observer to receive all successfully emitted items
     * from all of the source Observables without being interrupted by an error
     * notification from one of them.
     * 
     * @param t1 an Observable to be merged
     * @param t2 an Observable to be merged
     * @param t3 an Observable to be merged
     * @return an Observable that emits items that are the result of flattening
     *         the items emitted by the {@code source} Observables
     * @see <a href="https://github.com/Netflix/RxJava/wiki/Combining-Observables#mergedelayerror">mergeDelayError()</a>
     * @see <a href="http://msdn.microsoft.com/en-us/library/hh229099.aspx">MSDN: Observable.Merge Method</a>
     */
    @SuppressWarnings("unchecked")
    // suppress because the types are checked by the method signature before using a vararg
    public static <T> Observable<T> mergeDelayError(Observable<? extends T> t1, Observable<? extends T> t2, Observable<? extends T> t3) {
        return create(OperationMergeDelayError.mergeDelayError(t1, t2, t3));
    }

    /**
     * This behaves like
     * {@link #merge(Observable, Observable, Observable, Observable)} except
     * that if any of the merged Observables notify of an error via
     * {@link Observer#onError onError}, {@code mergeDelayError} will refrain
     * from propagating that error notification until all of the merged
     * Observables have finished emitting items.
     * <p>
     * <img width="640" src="https://raw.github.com/wiki/Netflix/RxJava/images/rx-operators/mergeDelayError.png">
     * <p>
     * Even if multiple merged Observables send {@code onError} notifications,
     * {@code mergeDelayError} will only invoke the {@code onError} method of
     * its Observers once.
     * <p>
     * This method allows an Observer to receive all successfully emitted items
     * from all of the source Observables without being interrupted by an error
     * notification from one of them.
     * 
     * @param t1 an Observable to be merged
     * @param t2 an Observable to be merged
     * @param t3 an Observable to be merged
     * @param t4 an Observable to be merged
     * @return an Observable that emits items that are the result of flattening
     *         the items emitted by the {@code source} Observables
     * @see <a href="https://github.com/Netflix/RxJava/wiki/Combining-Observables#mergedelayerror">mergeDelayError()</a>
     * @see <a href="http://msdn.microsoft.com/en-us/library/hh229099.aspx">MSDN: Observable.Merge Method</a>
     */
    @SuppressWarnings("unchecked")
    // suppress because the types are checked by the method signature before using a vararg
    public static <T> Observable<T> mergeDelayError(Observable<? extends T> t1, Observable<? extends T> t2, Observable<? extends T> t3, Observable<? extends T> t4) {
        return create(OperationMergeDelayError.mergeDelayError(t1, t2, t3, t4));
    }

    /**
     * This behaves like {@link #merge(Observable, Observable, Observable, Observable, Observable)}
     * except that if any of the merged Observables notify of an error via
     * {@link Observer#onError onError}, {@code mergeDelayError} will refrain
     * from propagating that error notification until all of the merged
     * Observables have finished emitting items.
     * <p>
     * <img width="640" src="https://raw.github.com/wiki/Netflix/RxJava/images/rx-operators/mergeDelayError.png">
     * <p>
     * Even if multiple merged Observables send {@code onError} notifications,
     * {@code mergeDelayError} will only invoke the {@code onError} method of
     * its Observers once.
     * <p>
     * This method allows an Observer to receive all successfully emitted items
     * from all of the source Observables without being interrupted by an error
     * notification from one of them.
     * 
     * @param t1 an Observable to be merged
     * @param t2 an Observable to be merged
     * @param t3 an Observable to be merged
     * @param t4 an Observable to be merged
     * @param t5 an Observable to be merged
     * @return an Observable that emits items that are the result of flattening
     *         the items emitted by the {@code source} Observables
     * @see <a href="https://github.com/Netflix/RxJava/wiki/Combining-Observables#mergedelayerror">mergeDelayError()</a>
     * @see <a href="http://msdn.microsoft.com/en-us/library/hh229099.aspx">MSDN: Observable.Merge Method</a>
     */
    @SuppressWarnings("unchecked")
    // suppress because the types are checked by the method signature before using a vararg
    public static <T> Observable<T> mergeDelayError(Observable<? extends T> t1, Observable<? extends T> t2, Observable<? extends T> t3, Observable<? extends T> t4, Observable<? extends T> t5) {
        return create(OperationMergeDelayError.mergeDelayError(t1, t2, t3, t4, t5));
    }

    /**
     * This behaves like {@link #merge(Observable, Observable, Observable, Observable, Observable, Observable)}
     * except that if any of the merged Observables notify of an error via
     * {@link Observer#onError onError}, {@code mergeDelayError} will refrain
     * from propagating that error notification until all of the merged
     * Observables have finished emitting items.
     * <p>
     * <img width="640" src="https://raw.github.com/wiki/Netflix/RxJava/images/rx-operators/mergeDelayError.png">
     * <p>
     * Even if multiple merged Observables send {@code onError} notifications,
     * {@code mergeDelayError} will only invoke the {@code onError} method of
     * its Observers once.
     * <p>
     * This method allows an Observer to receive all successfully emitted items
     * from all of the source Observables without being interrupted by an error
     * notification from one of them.
     * 
     * @param t1 an Observable to be merged
     * @param t2 an Observable to be merged
     * @param t3 an Observable to be merged
     * @param t4 an Observable to be merged
     * @param t5 an Observable to be merged
     * @param t6 an Observable to be merged
     * @return an Observable that emits items that are the result of flattening
     *         the items emitted by the {@code source} Observables
     * @see <a href="https://github.com/Netflix/RxJava/wiki/Combining-Observables#mergedelayerror">mergeDelayError()</a>
     * @see <a href="http://msdn.microsoft.com/en-us/library/hh229099.aspx">MSDN: Observable.Merge Method</a>
     */
    @SuppressWarnings("unchecked")
    // suppress because the types are checked by the method signature before using a vararg
    public static <T> Observable<T> mergeDelayError(Observable<? extends T> t1, Observable<? extends T> t2, Observable<? extends T> t3, Observable<? extends T> t4, Observable<? extends T> t5, Observable<? extends T> t6) {
        return create(OperationMergeDelayError.mergeDelayError(t1, t2, t3, t4, t5, t6));
    }

    /**
     * This behaves like {@link #merge(Observable, Observable, Observable, Observable, Observable, Observable, Observable)}
     * except that if any of the merged Observables notify of an error via
     * {@link Observer#onError onError}, {@code mergeDelayError} will refrain
     * from propagating that error notification until all of the merged
     * Observables have finished emitting items.
     * <p>
     * <img width="640" src="https://raw.github.com/wiki/Netflix/RxJava/images/rx-operators/mergeDelayError.png">
     * <p>
     * Even if multiple merged Observables send {@code onError} notifications,
     * {@code mergeDelayError} will only invoke the {@code onError} method of
     * its Observers once.
     * <p>
     * This method allows an Observer to receive all successfully emitted items
     * from all of the source Observables without being interrupted by an error
     * notification from one of them.
     * 
     * @param t1 an Observable to be merged
     * @param t2 an Observable to be merged
     * @param t3 an Observable to be merged
     * @param t4 an Observable to be merged
     * @param t5 an Observable to be merged
     * @param t6 an Observable to be merged
     * @param t7 an Observable to be merged
     * @return an Observable that emits items that are the result of flattening
     *         the items emitted by the {@code source} Observables
     * @see <a href="https://github.com/Netflix/RxJava/wiki/Combining-Observables#mergedelayerror">mergeDelayError()</a>
     * @see <a href="http://msdn.microsoft.com/en-us/library/hh229099.aspx">MSDN: Observable.Merge Method</a>
     */
    @SuppressWarnings("unchecked")
    // suppress because the types are checked by the method signature before using a vararg
    public static <T> Observable<T> mergeDelayError(Observable<? extends T> t1, Observable<? extends T> t2, Observable<? extends T> t3, Observable<? extends T> t4, Observable<? extends T> t5, Observable<? extends T> t6, Observable<? extends T> t7) {
        return create(OperationMergeDelayError.mergeDelayError(t1, t2, t3, t4, t5, t6, t7));
    }

    /**
     * This behaves like {@link #merge(Observable, Observable, Observable, Observable, Observable, Observable, Observable, Observable)}
     * except that if any of the merged Observables notify of an error via
     * {@link Observer#onError onError}, {@code mergeDelayError} will refrain
     * from propagating that error notification until all of the merged
     * Observables have finished emitting items.
     * <p>
     * <img width="640" src="https://raw.github.com/wiki/Netflix/RxJava/images/rx-operators/mergeDelayError.png">
     * <p>
     * Even if multiple merged Observables send {@code onError} notifications,
     * {@code mergeDelayError} will only invoke the {@code onError} method of
     * its Observers once.
     * <p>
     * This method allows an Observer to receive all successfully emitted items
     * from all of the source Observables without being interrupted by an error
     * notification from one of them.
     * 
     * @param t1 an Observable to be merged
     * @param t2 an Observable to be merged
     * @param t3 an Observable to be merged
     * @param t4 an Observable to be merged
     * @param t5 an Observable to be merged
     * @param t6 an Observable to be merged
     * @param t7 an Observable to be merged
     * @param t8 an Observable to be merged
     * @return an Observable that emits items that are the result of flattening
     *         the items emitted by the {@code source} Observables
     * @see <a href="https://github.com/Netflix/RxJava/wiki/Combining-Observables#mergedelayerror">mergeDelayError()</a>
     * @see <a href="http://msdn.microsoft.com/en-us/library/hh229099.aspx">MSDN: Observable.Merge Method</a>
     */
    @SuppressWarnings("unchecked")
    // suppress because the types are checked by the method signature before using a vararg
    public static <T> Observable<T> mergeDelayError(Observable<? extends T> t1, Observable<? extends T> t2, Observable<? extends T> t3, Observable<? extends T> t4, Observable<? extends T> t5, Observable<? extends T> t6, Observable<? extends T> t7, Observable<? extends T> t8) {
        return create(OperationMergeDelayError.mergeDelayError(t1, t2, t3, t4, t5, t6, t7, t8));
    }

    /**
     * This behaves like {@link #merge(Observable, Observable, Observable, Observable, Observable, Observable, Observable, Observable, Observable)}
     * except that if any of the merged Observables notify of an error via
     * {@link Observer#onError onError}, {@code mergeDelayError} will refrain
     * from propagating that error notification until all of the merged
     * Observables have finished emitting items.
     * <p>
     * <img width="640" src="https://raw.github.com/wiki/Netflix/RxJava/images/rx-operators/mergeDelayError.png">
     * <p>
     * Even if multiple merged Observables send {@code onError} notifications,
     * {@code mergeDelayError} will only invoke the {@code onError} method of
     * its Observers once.
     * <p>
     * This method allows an Observer to receive all successfully emitted items
     * from all of the source Observables without being interrupted by an error
     * notification from one of them.
     * 
     * @param t1 an Observable to be merged
     * @param t2 an Observable to be merged
     * @param t3 an Observable to be merged
     * @param t4 an Observable to be merged
     * @param t5 an Observable to be merged
     * @param t6 an Observable to be merged
     * @param t7 an Observable to be merged
     * @param t8 an Observable to be merged
     * @param t9 an Observable to be merged
     * @return an Observable that emits items that are the result of flattening
     *         the items emitted by the {@code source} Observables
     * @see <a href="https://github.com/Netflix/RxJava/wiki/Combining-Observables#mergedelayerror">mergeDelayError()</a>
     * @see <a href="http://msdn.microsoft.com/en-us/library/hh229099.aspx">MSDN: Observable.Merge Method</a>
     */
    @SuppressWarnings("unchecked")
    // suppress because the types are checked by the method signature before using a vararg
    public static <T> Observable<T> mergeDelayError(Observable<? extends T> t1, Observable<? extends T> t2, Observable<? extends T> t3, Observable<? extends T> t4, Observable<? extends T> t5, Observable<? extends T> t6, Observable<? extends T> t7, Observable<? extends T> t8, Observable<? extends T> t9) {
        return create(OperationMergeDelayError.mergeDelayError(t1, t2, t3, t4, t5, t6, t7, t8, t9));
    }

    /**
     * Returns an Observable that never sends any items or notifications to an
     * {@link Observer}.
     * <p>
     * <img width="640" src="https://raw.github.com/wiki/Netflix/RxJava/images/rx-operators/never.png">
     * <p>
     * This Observable is useful primarily for testing purposes.
     * 
     * @param <T> the type of items (not) emitted by the Observable
     * @return an Observable that never sends any items or notifications to an
     *         {@link Observer}
     * @see <a href="https://github.com/Netflix/RxJava/wiki/Creating-Observables#empty-error-and-never">never()</a>
     */
    public static <T> Observable<T> never() {
        return new NeverObservable<T>();
    }

    /**
     * Given an Observable that emits Observables, creates a single Observable
     * that emits the items emitted by the most recently published of those
     * Observables.
     * <p>
     * <img width="640" src="https://raw.github.com/wiki/Netflix/RxJava/images/rx-operators/switchDo.png">
     * 
     * @param sequenceOfSequences the source Observable that emits Observables
     * @return an Observable that emits only the items emitted by the most
     *         recently published Observable
     * @see <a href="https://github.com/Netflix/RxJava/wiki/Combining-Observables#switchonnext">switchOnNext()</a>
     * @deprecated use {@link #switchOnNext}
     */
    @Deprecated
    public static <T> Observable<T> switchDo(Observable<? extends Observable<? extends T>> sequenceOfSequences) {
        return create(OperationSwitch.switchDo(sequenceOfSequences));
    }

    /**
     * Given an Observable that emits Observables, creates a single Observable
     * that emits the items emitted by the most recently published of those
     * Observables.
     * <p>
     * <img width="640" src="https://raw.github.com/wiki/Netflix/RxJava/images/rx-operators/switchDo.png">
     * 
     * @param sequenceOfSequences the source Observable that emits Observables
     * @return an Observable that emits only the items emitted by the most
     *         recently published Observable
     * @see <a href="https://github.com/Netflix/RxJava/wiki/Combining-Observables#switchonnext">switchOnNext()</a>
     */
    public static <T> Observable<T> switchOnNext(Observable<? extends Observable<? extends T>> sequenceOfSequences) {
        return create(OperationSwitch.switchDo(sequenceOfSequences));
    }

    /**
     * Accepts an Observable and wraps it in another Observable that ensures
     * that the resulting Observable is chronologically well-behaved.
     * <p>
     * <img width="640" src="https://raw.github.com/wiki/Netflix/RxJava/images/rx-operators/synchronize.png">
     * <p>
     * A well-behaved Observable does not interleave its invocations of the
     * {@link Observer#onNext onNext}, {@link Observer#onCompleted onCompleted},
     * and {@link Observer#onError onError} methods of its {@link Observer}s; it
     * invokes {@code onCompleted} or {@code onError} only once; and it never
     * invokes {@code onNext} after invoking either {@code onCompleted} or
     * {@code onError}. {@code synchronize} enforces this, and the Observable it
     * returns invokes {@code onNext} and {@code onCompleted} or {@code onError}
     * synchronously.
     * 
     * @return an Observable that is a chronologically well-behaved version of
     *         the source Observable, and that synchronously notifies its
     *         {@link Observer}s
     * @see <a href="https://github.com/Netflix/RxJava/wiki/Observable-Utility-Operators#synchronize">synchronize()</a>
     */
    public Observable<T> synchronize() {
        return create(OperationSynchronize.synchronize(this));
    }

    /**
     * Accepts an Observable and wraps it in another Observable that ensures
     * that the resulting Observable is chronologically well-behaved. This is
     * accomplished by acquiring a mutual-exclusion lock for the object
     * provided as the lock parameter.
     * <p>
     * <img width="640" src="https://raw.github.com/wiki/Netflix/RxJava/images/rx-operators/synchronize.png">
     * <p>
     * A well-behaved Observable does not interleave its invocations of the
     * {@link Observer#onNext onNext}, {@link Observer#onCompleted onCompleted},
     * and {@link Observer#onError onError} methods of its {@link Observer}s; it
     * invokes {@code onCompleted} or {@code onError} only once; and it never
     * invokes {@code onNext} after invoking either {@code onCompleted} or
     * {@code onError}. {@code synchronize} enforces this, and the Observable it
     * returns invokes {@code onNext} and {@code onCompleted} or {@code onError}
     * synchronously.
     * 
     * @param lock the lock object to synchronize each observer call on
     * @return an Observable that is a chronologically well-behaved version of
     *         the source Observable, and that synchronously notifies its
     *         {@link Observer}s
     * @see <a href="https://github.com/Netflix/RxJava/wiki/Observable-Utility-Operators#synchronize">synchronize()</a>
     */
    public Observable<T> synchronize(Object lock) {
        return create(OperationSynchronize.synchronize(this, lock));
    }

    /**
     * @deprecated use {@link #synchronize()} or {@link #synchronize(Object)}
     */
    @Deprecated
    public static <T> Observable<T> synchronize(Observable<T> source) {
        return create(OperationSynchronize.synchronize(source));
    }

    /**
     * Emits an item each time interval (containing a sequential number).
     * <p>
     * <img width="640" src="https://raw.github.com/wiki/Netflix/RxJava/images/rx-operators/interval.png">
     * 
     * @param interval interval size in time units (see below)
     * @param unit time units to use for the interval size
     * @return an Observable that emits an item each time interval
     * @see <a href="https://github.com/Netflix/RxJava/wiki/Creating-Observables#interval">interval()</a>
     * @see <a href="http://msdn.microsoft.com/en-us/library/hh229027.aspx">MSDN: Observable.Interval</a>
     */
    public static Observable<Long> interval(long interval, TimeUnit unit) {
        return create(OperationInterval.interval(interval, unit));
    }

    /**
     * Emits an item each time interval (containing a sequential number).
     * <p>
     * <img width="640" src="https://raw.github.com/wiki/Netflix/RxJava/images/rx-operators/interval.png">
     * 
     * @param interval interval size in time units (see below)
     * @param unit time units to use for the interval size
     * @param scheduler the scheduler to use for scheduling the items
     * @return an Observable that emits an item each time interval
     * @see <a href="https://github.com/Netflix/RxJava/wiki/Creating-Observables#interval">interval()</a>
     * @see <a href="http://msdn.microsoft.com/en-us/library/hh228911.aspx">MSDN: Observable.Interval</a>
     */
    public static Observable<Long> interval(long interval, TimeUnit unit, Scheduler scheduler) {
        return create(OperationInterval.interval(interval, unit, scheduler));
    }

    /**
     * Drops items emitted by an Observable that are followed by newer items
     * before a timeout value expires. The timer resets on each emission.
     * <p>
     * Note: If events keep firing faster than the timeout then no data will be
     * emitted.
     * <p>
     * <img width="640" src="https://raw.github.com/wiki/Netflix/RxJava/images/rx-operators/debounce.png">
     * <p>
     * Information on debounce vs throttle:
     * <p>
     * <ul>
     * <li><a href="http://drupalmotion.com/article/debounce-and-throttle-visual-explanation">Debounce and Throttle: visual explanation</a></li>
     * <li><a href="http://unscriptable.com/2009/03/20/debouncing-javascript-methods/">Debouncing: javascript methods</a></li>
     * <li><a href="http://www.illyriad.co.uk/blog/index.php/2011/09/javascript-dont-spam-your-server-debounce-and-throttle/">Javascript - don't spam your server: debounce and throttle</a></li>
     * </ul>
     * 
     * @param timeout the time each value has to be "the most recent" of the
     *                {@link Observable} to ensure that it's not dropped
     * @param unit the {@link TimeUnit} for the timeout 
     * @return an {@link Observable} that filters out items that are too
     *         quickly followed by newer items
     * @see <a href="https://github.com/Netflix/RxJava/wiki/Filtering-Observables#throttlewithtimeout-or-debounce">debounce()</a>
     * @see #throttleWithTimeout(long, TimeUnit)
     */
    public Observable<T> debounce(long timeout, TimeUnit unit) {
        return create(OperationDebounce.debounce(this, timeout, unit));
    }

    /**
     * Drops items emitted by an Observable that are followed by newer items
     * before a timeout value expires. The timer resets on each emission.
     * <p>
     * Note: If events keep firing faster than the timeout then no data will be
     * emitted.
     * <p>
     * <img width="640" src="https://raw.github.com/wiki/Netflix/RxJava/images/rx-operators/debounce.png">
     * <p>
     * Information on debounce vs throttle:
     * <p>
     * <ul>
     * <li><a href="http://drupalmotion.com/article/debounce-and-throttle-visual-explanation">Debounce and Throttle: visual explanation</a></li>
     * <li><a href="http://unscriptable.com/2009/03/20/debouncing-javascript-methods/">Debouncing: javascript methods</a></li>
     * <li><a href="http://www.illyriad.co.uk/blog/index.php/2011/09/javascript-dont-spam-your-server-debounce-and-throttle/">Javascript - don't spam your server: debounce and throttle</a></li>
     * </ul>
     * 
     * @param timeout the time each value has to be "the most recent" of the
     *                {@link Observable} to ensure that it's not dropped
     * @param unit the unit of time for the specified timeout
     * @param scheduler the {@link Scheduler} to use internally to manage the
     *                  timers that handle the timeout for each event
     * @return an {@link Observable} that filters out items that are too
     *         quickly followed by newer items
     * @see <a href="https://github.com/Netflix/RxJava/wiki/Filtering-Observables#throttlewithtimeout-or-debounce">debounce()</a>
     * @see #throttleWithTimeout(long, TimeUnit, Scheduler)
     */
    public Observable<T> debounce(long timeout, TimeUnit unit, Scheduler scheduler) {
        return create(OperationDebounce.debounce(this, timeout, unit, scheduler));
    }

    /**
     * Drops items emitted by an Observable that are followed by newer items
     * before a timeout value expires. The timer resets on each emission.
     * <p>
     * Note: If events keep firing faster than the timeout then no data will be
     * emitted.
     * <p>
     * <img width="640" src="https://raw.github.com/wiki/Netflix/RxJava/images/rx-operators/throttleWithTimeout.png">
     * <p>
     * Information on debounce vs throttle:
     * <p>
     * <ul>
     * <li><a href="http://drupalmotion.com/article/debounce-and-throttle-visual-explanation">Debounce and Throttle: visual explanation</a></li>
     * <li><a href="http://unscriptable.com/2009/03/20/debouncing-javascript-methods/">Debouncing: javascript methods</a></li>
     * <li><a href="http://www.illyriad.co.uk/blog/index.php/2011/09/javascript-dont-spam-your-server-debounce-and-throttle/">Javascript - don't spam your server: debounce and throttle</a></li>
     * </ul>
     * 
     * @param timeout the time each value has to be "the most recent" of the
     *                {@link Observable} to ensure that it's not dropped
     * @param unit the {@link TimeUnit} for the timeout
     * @return an {@link Observable} that filters out items that are too
     *         quickly followed by newer items
     * @see <a href="https://github.com/Netflix/RxJava/wiki/Filtering-Observables#throttlewithtimeout-or-debounce">throttleWithTimeout()</a>
     * @see #debounce(long, TimeUnit)
     */
    public Observable<T> throttleWithTimeout(long timeout, TimeUnit unit) {
        return create(OperationDebounce.debounce(this, timeout, unit));
    }

    /**
     * Drops items emitted by an Observable that are followed by newer items
     * before a timeout value expires. The timer resets on each emission.
     * <p>
     * Note: If events keep firing faster than the timeout then no data will be
     * emitted.
     * <p>
     * <img width="640" src="https://raw.github.com/wiki/Netflix/RxJava/images/rx-operators/throttleWithTimeout.png">
     * <p>
     * Information on debounce vs throttle:
     * <p>
     * <ul>
     * <li><a href="http://drupalmotion.com/article/debounce-and-throttle-visual-explanation">Debounce and Throttle: visual explanation</a></li>
     * <li><a href="http://unscriptable.com/2009/03/20/debouncing-javascript-methods/">Debouncing: javascript methods</a></li>
     * <li><a href="http://www.illyriad.co.uk/blog/index.php/2011/09/javascript-dont-spam-your-server-debounce-and-throttle/">Javascript - don't spam your server: debounce and throttle</a></li>
     * </ul>
     * 
     * @param timeout the time each value has to be "the most recent" of the
     *                {@link Observable} to ensure that it's not dropped
     * @param unit the {@link TimeUnit} for the timeout
     * @param scheduler the {@link Scheduler} to use internally to manage the
     *                  timers that handle the timeout for each event
     * @return an {@link Observable} that filters out items that are too
     *         quickly followed by newer items
     * @see <a href="https://github.com/Netflix/RxJava/wiki/Filtering-Observables#throttlewithtimeout-or-debounce">throttleWithTimeout()</a>
     * @see #debounce(long, TimeUnit, Scheduler)
     */
    public Observable<T> throttleWithTimeout(long timeout, TimeUnit unit, Scheduler scheduler) {
        return create(OperationDebounce.debounce(this, timeout, unit, scheduler));
    }

    /**
     * Throttles by skipping items until "skipDuration" passes and then emits
     * the next received item.
     * <p>
     * This differs from {@link #throttleLast} in that this only tracks passage
     * of time whereas {@link #throttleLast} ticks at scheduled intervals.
     * <p>
     * <img width="640" src="https://raw.github.com/wiki/Netflix/RxJava/images/rx-operators/throttleFirst.png">
     * 
     * @param windowDuration time to wait before sending another item after
     *                       emitting the last item
     * @param unit the unit of time for the specified timeout
     * @return an Observable that performs the throttle operation
     * @see <a href="https://github.com/Netflix/RxJava/wiki/Filtering-Observables#throttlefirst">throttleFirst()</a>
     */
    public Observable<T> throttleFirst(long windowDuration, TimeUnit unit) {
        return create(OperationThrottleFirst.throttleFirst(this, windowDuration, unit));
    }

    /**
     * Throttles by skipping items until "skipDuration" passes and then emits
     * the next received item.
     * <p>
     * This differs from {@link #throttleLast} in that this only tracks passage
     * of time whereas {@link #throttleLast} ticks at scheduled intervals.
     * <p>
     * <img width="640" src="https://raw.github.com/wiki/Netflix/RxJava/images/rx-operators/throttleFirst.png">
     * 
     * @param skipDuration time to wait before sending another item after
     *                     emitting the last item
     * @param unit the unit of time for the specified timeout
     * @param scheduler the {@link Scheduler} to use internally to manage the
     *                  timers that handle timeout for each event
     * @return an Observable that performs the throttle operation
     * @see <a href="https://github.com/Netflix/RxJava/wiki/Filtering-Observables#throttlefirst">throttleFirst()</a>
     */
    public Observable<T> throttleFirst(long skipDuration, TimeUnit unit, Scheduler scheduler) {
        return create(OperationThrottleFirst.throttleFirst(this, skipDuration, unit, scheduler));
    }

    /**
     * Throttles by emitting the last item in each interval defined by
     * <code>intervalDuration</code>.
     * <p>
     * This differs from {@link #throttleFirst} in that this ticks along at a
     * scheduled interval whereas {@link #throttleFirst} does not tick, it just
     * tracks passage of time.
     * <p>
     * <img width="640" src="https://raw.github.com/wiki/Netflix/RxJava/images/rx-operators/throttleLast.png">
     * 
     * @param intervalDuration duration of windows within which the last item
     *                         will be emitted
     * @param unit the unit of time for the specified interval
     * @return an Observable that performs the throttle operation
     * @see <a href="https://github.com/Netflix/RxJava/wiki/Filtering-Observables#takelast">throttleLast()</a>
     * @see #sample(long, TimeUnit)
     */
    public Observable<T> throttleLast(long intervalDuration, TimeUnit unit) {
        return sample(intervalDuration, unit);
    }

    /**
     * Throttles by emitting the last item in each interval defined by
     * <code>intervalDuration</code>.
     * <p>
     * This differs from {@link #throttleFirst} in that this ticks along at a
     * scheduled interval whereas {@link #throttleFirst} does not tick, it just
     * tracks passage of time.
     * <p>
     * <img width="640" src="https://raw.github.com/wiki/Netflix/RxJava/images/rx-operators/throttleLast.png">
     * 
     * @param intervalDuration duration of windows within which the last item
     *                         will be emitted
     * @param unit the unit of time for the specified interval
     * @return an Observable that performs the throttle operation
     * @see <a href="https://github.com/Netflix/RxJava/wiki/Filtering-Observables#takelast">throttleLast()</a>
     * @see #sample(long, TimeUnit, Scheduler)
     */
    public Observable<T> throttleLast(long intervalDuration, TimeUnit unit, Scheduler scheduler) {
        return sample(intervalDuration, unit, scheduler);
    }

    /**
     * Wraps each item emitted by a source Observable in a {@link Timestamped}
     * object.
     * <p>
     * <img width="640" src="https://raw.github.com/wiki/Netflix/RxJava/images/rx-operators/timestamp.png">
     * 
     * @return an Observable that emits timestamped items from the source
     *         Observable
     * @see <a href="https://github.com/Netflix/RxJava/wiki/Observable-Utility-Operators#timestamp">timestamp()</a>
     */
    public Observable<Timestamped<T>> timestamp() {
        return create(OperationTimestamp.timestamp(this));
    }

    /**
     * Converts a {@link Future} into an Observable.
     * <p>
     * <img width="640" src="https://raw.github.com/wiki/Netflix/RxJava/images/rx-operators/from.Future.png">
     * <p>
     * You can convert any object that supports the {@link Future} interface
     * into an Observable that emits the return value of the {@link Future#get}
     * method of that object, by passing the object into the {@code from}
     * method.
     * <p>
     * <em>Important note:</em> This Observable is blocking; you cannot
     * unsubscribe from it.
     * 
     * @param future the source {@link Future}
     * @param <T> the type of object that the {@link Future} returns, and also
     *            the type of item to be emitted by the resulting Observable
     * @return an Observable that emits the item from the source Future
     * @see <a href="https://github.com/Netflix/RxJava/wiki/Creating-Observables#from">from()</a>
     */
    public static <T> Observable<T> from(Future<? extends T> future) {
        return create(OperationToObservableFuture.toObservableFuture(future));
    }

    /**
     * Converts a {@link Future} into an Observable.
     * <p>
     * <img width="640" src="https://raw.github.com/wiki/Netflix/RxJava/images/rx-operators/from.Future.png">
     * <p>
     * You can convert any object that supports the {@link Future} interface
     * into an Observable that emits the return value of the {@link Future#get}
     * method of that object, by passing the object into the {@code from}
     * method.
     * <p>
     * 
     * @param future the source {@link Future}
     * @param scheduler the {@link Scheduler} to wait for the Future on. Use a
     *                  Scheduler such as {@link Schedulers#threadPoolForIO()}
     *                  that can block and wait on the future.
     * @param <T> the type of object that the {@link Future} returns, and also
     *            the type of item to be emitted by the resulting Observable
     * @return an Observable that emits the item from the source Future
     * @see <a href="https://github.com/Netflix/RxJava/wiki/Creating-Observables#from">from()</a>
     */
    public static <T> Observable<T> from(Future<? extends T> future, Scheduler scheduler) {
        return create(OperationToObservableFuture.toObservableFuture(future)).subscribeOn(scheduler);
    }

    /**
     * Converts a {@link Future} into an Observable with timeout.
     * <p>
     * <img width="640" src="https://raw.github.com/wiki/Netflix/RxJava/images/rx-operators/from.Future.png">
     * <p>
     * You can convert any object that supports the {@link Future} interface
     * into an Observable that emits the return value of the {link Future#get}
     * method of that object, by passing the object into the {@code from}
     * method.
     * <p>
     * <em>Important note:</em> This Observable is blocking; you cannot
     * unsubscribe from it.
     * 
     * @param future the source {@link Future}
     * @param timeout the maximum time to wait before calling <code>get()</code>
     * @param unit the {@link TimeUnit} of the <code>timeout</code> argument
     * @param <T> the type of object that the {@link Future} returns, and also
     *            the type of item to be emitted by the resulting Observable
     * @return an Observable that emits the item from the source {@link Future}
     * @see <a href="https://github.com/Netflix/RxJava/wiki/Creating-Observables#from">from()</a>
     */
    public static <T> Observable<T> from(Future<? extends T> future, long timeout, TimeUnit unit) {
        return create(OperationToObservableFuture.toObservableFuture(future, timeout, unit));
    }

    /**
     * Returns an Observable that emits Boolean values that indicate whether the
     * pairs of items emitted by two source Observables are equal.
     * <p>
     * <img width="640" src="https://raw.github.com/wiki/Netflix/RxJava/images/rx-operators/sequenceEqual.png">
     * 
     * @param first the first Observable to compare
     * @param second the second Observable to compare
     * @param <T> the type of items emitted by each Observable
     * @return an Observable that emits Booleans that indicate whether the
     *         corresponding items emitted by the source Observables are equal
     * @see <a href="https://github.com/Netflix/RxJava/wiki/Observable-Utility-Operators#sequenceequal">sequenceEqual()</a>
     */
    public static <T> Observable<Boolean> sequenceEqual(Observable<? extends T> first, Observable<? extends T> second) {
        return sequenceEqual(first, second, new Func2<T, T, Boolean>() {
            @Override
            public Boolean call(T first, T second) {
                return first.equals(second);
            }
        });
    }

    /**
     * Returns an Observable that emits Boolean values that indicate whether the
     * pairs of items emitted by two source Observables are equal based on the
     * results of a specified equality function.
     * <p>
     * <img width="640" src="https://raw.github.com/wiki/Netflix/RxJava/images/rx-operators/sequenceEqual.png">
     * 
     * @param first the first Observable to compare
     * @param second the second Observable to compare
     * @param equality a function used to compare items emitted by both
     *                 Observables
     * @param <T> the type of items emitted by each Observable
     * @return an Observable that emits Booleans that indicate whether the
     *         corresponding items emitted by the source Observables are equal
     * @see <a href="https://github.com/Netflix/RxJava/wiki/Observable-Utility-Operators#sequenceequal">sequenceEqual()</a>
     */
    public static <T> Observable<Boolean> sequenceEqual(Observable<? extends T> first, Observable<? extends T> second, Func2<? super T, ? super T, Boolean> equality) {
        return zip(first, second, equality);
    }

    /**
     * Returns an Observable that emits the results of a function of your
     * choosing applied to combinations of two items emitted, in sequence, by
     * two other Observables.
     * <p>
     * <img width="640" src="https://raw.github.com/wiki/Netflix/RxJava/images/rx-operators/zip.png">
     * <p>
     * {@code zip} applies this function in strict sequence, so the first item
     * emitted by the new Observable will be the result of the function applied
     * to the first item emitted by {@code o1} and the first item emitted by
     * {@code o2}; the second item emitted by the new Observable will be the
     * result of the function applied to the second item emitted by {@code o1}
     * and the second item emitted by {@code o2}; and so forth.
     * <p>
     * The resulting {@code Observable<R>} returned from {@code zip} will
     * invoke {@link Observer#onNext onNext} as many times as the number of
     * {@code onNext} invocations of the source Observable that emits the fewest
     * items.
     * 
     * @param o1 the first source Observable
     * @param o2 another source Observable
     * @param zipFunction a function that, when applied to an item emitted by
     *            each of the source Observables, results in an item that will
     *            be emitted by the resulting Observable
     * @return an Observable that emits the zipped results
     * @see <a href="https://github.com/Netflix/RxJava/wiki/Combining-Observables#zip">zip()</a>
     */
    public static <T1, T2, R> Observable<R> zip(Observable<? extends T1> o1, Observable<? extends T2> o2, Func2<? super T1, ? super T2, ? extends R> zipFunction) {
        return create(OperationZip.zip(o1, o2, zipFunction));
    }

    /**
     * Returns an Observable that emits the results of a function of your
     * choosing applied to combinations of three items emitted, in sequence, by
     * three other Observables.
     * <p>
     * <img width="640" src="https://raw.github.com/wiki/Netflix/RxJava/images/rx-operators/zip.png">
     * <p>
     * {@code zip} applies this function in strict sequence, so the first item
     * emitted by the new Observable will be the result of the function applied
     * to the first item emitted by {@code o1}, the first item emitted by
     * {@code o2}, and the first item emitted by {@code o3}; the second item
     * emitted by the new Observable will be the result of the function applied
     * to the second item emitted by {@code o1}, the second item emitted by
     * {@code o2}, and the second item emitted by {@code o3}; and so forth.
     * <p>
     * The resulting {@code Observable<R>} returned from {@code zip} will
     * invoke {@link Observer#onNext onNext} as many times as the number of
     * {@code onNext} invocations of the source Observable that emits the fewest
     * items.
     * 
     * @param o1 the first source Observable
     * @param o2 a second source Observable
     * @param o3 a third source Observable
     * @param zipFunction a function that, when applied to an item emitted by
     *                    each of the source Observables, results in an item
     *                    that will be emitted by the resulting Observable
     * @return an Observable that emits the zipped results
     * @see <a href="https://github.com/Netflix/RxJava/wiki/Combining-Observables#zip">zip()</a>
     */
    public static <T1, T2, T3, R> Observable<R> zip(Observable<? extends T1> o1, Observable<? extends T2> o2, Observable<? extends T3> o3, Func3<? super T1, ? super T2, ? super T3, ? extends R> zipFunction) {
        return create(OperationZip.zip(o1, o2, o3, zipFunction));
    }

    /**
     * Returns an Observable that emits the results of a function of your
     * choosing applied to combinations of four items emitted, in sequence, by
     * four other Observables.
     * <p>
     * <img width="640" src="https://raw.github.com/wiki/Netflix/RxJava/images/rx-operators/zip.png">
     * <p>
     * {@code zip} applies this function in strict sequence, so the first item
     * emitted by the new Observable will be the result of the function applied
     * to the first item emitted by {@code o1}, the first item emitted by
     * {@code o2}, the first item emitted by {@code o3}, and the first item
     * emitted by {@code 04}; the second item emitted by the new Observable will
     * be the result of the function applied to the second item emitted by each
     * of those Observables; and so forth.
     * <p>
     * The resulting {@code Observable<R>} returned from {@code zip} will
     * invoke {@link Observer#onNext onNext} as many times as the number of
     * {@code onNext} invocations of the source Observable that emits the fewest
     * items.
     * 
     * @param o1 one source Observable
     * @param o2 a second source Observable
     * @param o3 a third source Observable
     * @param o4 a fourth source Observable
     * @param zipFunction a function that, when applied to an item emitted by
     *            each of the source Observables, results in an item that will
     *            be emitted by the resulting Observable
     * @return an Observable that emits the zipped results
     * @see <a href="https://github.com/Netflix/RxJava/wiki/Combining-Observables#zip">zip()</a>
     */
    public static <T1, T2, T3, T4, R> Observable<R> zip(Observable<? extends T1> o1, Observable<? extends T2> o2, Observable<? extends T3> o3, Observable<? extends T4> o4, Func4<? super T1, ? super T2, ? super T3, ? super T4, ? extends R> zipFunction) {
        return create(OperationZip.zip(o1, o2, o3, o4, zipFunction));
    }

    /**
     * Returns an Observable that emits the results of a function of your
     * choosing applied to combinations of five items emitted, in sequence, by
     * five other Observables.
     * <p>
     * <img width="640" src="https://raw.github.com/wiki/Netflix/RxJava/images/rx-operators/zip.png">
     * <p>
     * {@code zip} applies this function in strict sequence, so the first item
     * emitted by the new Observable will be the result of the function applied
     * to the first item emitted by {@code o1}, the first item emitted by
     * {@code o2}, the first item emitted by {@code o3}, the first item emitted
     * by {@code o4}, and the first item emitted by {@code o5}; the second item
     * emitted by the new Observable will be the result of the function applied
     * to the second item emitted by each of those Observables; and so forth.
     * <p>
     * The resulting {@code Observable<R>} returned from {@code zip} will
     * invoke {@link Observer#onNext onNext} as many times as the number of
     * {@code onNext} invocations of the source Observable that emits the fewest
     * items.
     * 
     * @param o1 the first source Observable
     * @param o2 a second source Observable
     * @param o3 a third source Observable
     * @param o4 a fourth source Observable
     * @param o5 a fifth source Observable
     * @param zipFunction a function that, when applied to an item emitted by
     *                    each of the source Observables, results in an item
     *                    that will be emitted by the resulting Observable
     * @return an Observable that emits the zipped results
     * @see <a href="https://github.com/Netflix/RxJava/wiki/Combining-Observables#zip">zip()</a>
     */
    public static <T1, T2, T3, T4, T5, R> Observable<R> zip(Observable<? extends T1> o1, Observable<? extends T2> o2, Observable<? extends T3> o3, Observable<? extends T4> o4, Observable<? extends T5> o5, Func5<? super T1, ? super T2, ? super T3, ? super T4, ? super T5, ? extends R> zipFunction) {
        return create(OperationZip.zip(o1, o2, o3, o4, o5, zipFunction));
    }

    /**
     * Returns an Observable that emits the results of a function of your
     * choosing applied to combinations of six items emitted, in sequence, by
     * six other Observables.
     * <p>
     * <img width="640" src="https://raw.github.com/wiki/Netflix/RxJava/images/rx-operators/zip.png">
     * <p>
     * {@code zip} applies this function in strict sequence, so the first item
     * emitted by the new Observable will be the result of the function applied
     * to the first item emitted each source Observable, the second item emitted
     * by the new Observable will be the result of the function applied to the
     * second item emitted by each of those Observables, and so forth.
     * <p>
     * The resulting {@code Observable<R>} returned from {@code zip} will
     * invoke {@link Observer#onNext onNext} as many times as the number of
     * {@code onNext} invocations of the source Observable that emits the fewest
     * items.
     * 
     * @param o1 the first source Observable
     * @param o2 a second source Observable
     * @param o3 a third source Observable
     * @param o4 a fourth source Observable
     * @param o5 a fifth source Observable
     * @param o6 a sixth source Observable
     * @param zipFunction a function that, when applied to an item emitted by
     *                    each of the source Observables, results in an item
     *                    that will be emitted by the resulting Observable
     * @return an Observable that emits the zipped results
     * @see <a href="https://github.com/Netflix/RxJava/wiki/Combining-Observables#zip">zip()</a>
     */
    public static <T1, T2, T3, T4, T5, T6, R> Observable<R> zip(Observable<? extends T1> o1, Observable<? extends T2> o2, Observable<? extends T3> o3, Observable<? extends T4> o4, Observable<? extends T5> o5, Observable<? extends T6> o6,
            Func6<? super T1, ? super T2, ? super T3, ? super T4, ? super T5, ? super T6, ? extends R> zipFunction) {
        return create(OperationZip.zip(o1, o2, o3, o4, o5, o6, zipFunction));
    }

    /**
     * Returns an Observable that emits the results of a function of your
     * choosing applied to combinations of seven items emitted, in sequence, by
     * seven other Observables.
     * <p>
     * <img width="640" src="https://raw.github.com/wiki/Netflix/RxJava/images/rx-operators/zip.png">
     * <p>
     * {@code zip} applies this function in strict sequence, so the first item
     * emitted by the new Observable will be the result of the function applied
     * to the first item emitted each source Observable, the second item emitted
     * by the new Observable will be the result of the function applied to the
     * second item emitted by each of those Observables, and so forth.
     * <p>
     * The resulting {@code Observable<R>} returned from {@code zip} will
     * invoke {@link Observer#onNext onNext} as many times as the number of
     * {@code onNext} invocations of the source Observable that emits the fewest
     * items.
     * 
     * @param o1 the first source Observable
     * @param o2 a second source Observable
     * @param o3 a third source Observable
     * @param o4 a fourth source Observable
     * @param o5 a fifth source Observable
     * @param o6 a sixth source Observable
     * @param o7 a seventh source Observable
     * @param zipFunction a function that, when applied to an item emitted by
     *                    each of the source Observables, results in an item
     *                    that will be emitted by the resulting Observable
     * @return an Observable that emits the zipped results
     * @see <a href="https://github.com/Netflix/RxJava/wiki/Combining-Observables#zip">zip()</a>
     */
    public static <T1, T2, T3, T4, T5, T6, T7, R> Observable<R> zip(Observable<? extends T1> o1, Observable<? extends T2> o2, Observable<? extends T3> o3, Observable<? extends T4> o4, Observable<? extends T5> o5, Observable<? extends T6> o6, Observable<? extends T7> o7,
            Func7<? super T1, ? super T2, ? super T3, ? super T4, ? super T5, ? super T6, ? super T7, ? extends R> zipFunction) {
        return create(OperationZip.zip(o1, o2, o3, o4, o5, o6, o7, zipFunction));
    }

    /**
     * Returns an Observable that emits the results of a function of your
     * choosing applied to combinations of eight items emitted, in sequence, by
     * eight other Observables.
     * <p>
     * <img width="640" src="https://raw.github.com/wiki/Netflix/RxJava/images/rx-operators/zip.png">
     * <p>
     * {@code zip} applies this function in strict sequence, so the first item
     * emitted by the new Observable will be the result of the function applied
     * to the first item emitted each source Observable, the second item emitted
     * by the new Observable will be the result of the function applied to the
     * second item emitted by each of those Observables, and so forth.
     * <p>
     * The resulting {@code Observable<R>} returned from {@code zip} will
     * invoke {@link Observer#onNext onNext} as many times as the number of
     * {@code onNext} invocations of the source Observable that emits the fewest
     * items.
     * 
     * @param o1 the first source Observable
     * @param o2 a second source Observable
     * @param o3 a third source Observable
     * @param o4 a fourth source Observable
     * @param o5 a fifth source Observable
     * @param o6 a sixth source Observable
     * @param o7 a seventh source Observable
     * @param o8 an eighth source Observable
     * @param zipFunction a function that, when applied to an item emitted by
     *                    each of the source Observables, results in an item
     *                    that will be emitted by the resulting Observable
     * @return an Observable that emits the zipped results
     * @see <a href="https://github.com/Netflix/RxJava/wiki/Combining-Observables#zip">zip()</a>
     */
    public static <T1, T2, T3, T4, T5, T6, T7, T8, R> Observable<R> zip(Observable<? extends T1> o1, Observable<? extends T2> o2, Observable<? extends T3> o3, Observable<? extends T4> o4, Observable<? extends T5> o5, Observable<? extends T6> o6, Observable<? extends T7> o7, Observable<? extends T8> o8,
            Func8<? super T1, ? super T2, ? super T3, ? super T4, ? super T5, ? super T6, ? super T7, ? super T8, ? extends R> zipFunction) {
        return create(OperationZip.zip(o1, o2, o3, o4, o5, o6, o7, o8, zipFunction));
    }

    /**
     * Returns an Observable that emits the results of a function of your
     * choosing applied to combinations of nine items emitted, in sequence, by
     * nine other Observables.
     * <p>
     * <img width="640" src="https://raw.github.com/wiki/Netflix/RxJava/images/rx-operators/zip.png">
     * <p>
     * {@code zip} applies this function in strict sequence, so the first item
     * emitted by the new Observable will be the result of the function applied
     * to the first item emitted each source Observable, the second item emitted
     * by the new Observable will be the result of the function applied to the
     * second item emitted by each of those Observables, and so forth.
     * <p>
     * The resulting {@code Observable<R>} returned from {@code zip} will
     * invoke {@link Observer#onNext onNext} as many times as the number of
     * {@code onNext} invocations of the source Observable that emits the fewest
     * items.
     * 
     * @param o1 the first source Observable
     * @param o2 a second source Observable
     * @param o3 a third source Observable
     * @param o4 a fourth source Observable
     * @param o5 a fifth source Observable
     * @param o6 a sixth source Observable
     * @param o7 a seventh source Observable
     * @param o8 an eighth source Observable
     * @param o9 a ninth source Observable
     * @param zipFunction a function that, when applied to an item emitted by
     *                    each of the source Observables, results in an item
     *                    that will be emitted by the resulting Observable
     * @return an Observable that emits the zipped results
     * @see <a href="https://github.com/Netflix/RxJava/wiki/Combining-Observables#zip">zip()</a>
     */
    public static <T1, T2, T3, T4, T5, T6, T7, T8, T9, R> Observable<R> zip(Observable<? extends T1> o1, Observable<? extends T2> o2, Observable<? extends T3> o3, Observable<? extends T4> o4, Observable<? extends T5> o5, Observable<? extends T6> o6, Observable<? extends T7> o7, Observable<? extends T8> o8,
            Observable<? extends T9> o9, Func9<? super T1, ? super T2, ? super T3, ? super T4, ? super T5, ? super T6, ? super T7, ? super T8, ? super T9, ? extends R> zipFunction) {
        return create(OperationZip.zip(o1, o2, o3, o4, o5, o6, o7, o8, o9, zipFunction));
    }

    /**
     * Combines the given Observables, emitting an event containing an
     * aggregation of the latest values of each of the source observables each
     * time an event is received from one of the source observables, where the
     * aggregation is defined by the given function.
     * <p>
     * <img width="640" src="https://raw.github.com/wiki/Netflix/RxJava/images/rx-operators/combineLatest.png">
     * 
     * @param o1 the first source Observable
     * @param o2 the second source Observable
     * @param combineFunction the aggregation function used to combine the
     *                        source observable values
     * @return an Observable that combines the source Observables with the
     *         given combine function
     * @see <a href="https://github.com/Netflix/RxJava/wiki/Combining-Observables#combinelatest">combineLatest()</a>
     */
    public static <T1, T2, R> Observable<R> combineLatest(Observable<? extends T1> o1, Observable<? extends T2> o2, Func2<? super T1, ? super T2, ? extends R> combineFunction) {
        return create(OperationCombineLatest.combineLatest(o1, o2, combineFunction));
    }

    /**
     * Combines the given Observables, emitting an event containing an
     * aggregation of the latest values of each of the source observables each
     * time an event is received from one of the source observables, where the
     * aggregation is defined by the given function.
     * <p>
     * <img width="640" src="https://raw.github.com/wiki/Netflix/RxJava/images/rx-operators/combineLatest.png">
     * 
     * @param o1 the first source Observable
     * @param o2 the second source Observable
     * @param o3 the third source Observable
     * @param combineFunction the aggregation function used to combine the
     *                        source observable values
     * @return an Observable that combines the source Observables with the
     *         given combine function
     * @see <a href="https://github.com/Netflix/RxJava/wiki/Combining-Observables#combinelatest">combineLatest()</a>
     */
    public static <T1, T2, T3, R> Observable<R> combineLatest(Observable<? extends T1> o1, Observable<? extends T2> o2, Observable<? extends T3> o3, Func3<? super T1, ? super T2, ? super T3, ? extends R> combineFunction) {
        return create(OperationCombineLatest.combineLatest(o1, o2, o3, combineFunction));
    }

    /**
     * Combines the given Observables, emitting an event containing an
     * aggregation of the latest values of each of the source observables each
     * time an event is received from one of the source observables, where the
     * aggregation is defined by the given function.
     * <p>
     * <img width="640" src="https://raw.github.com/wiki/Netflix/RxJava/images/rx-operators/combineLatest.png">
     * 
     * @param o1 the first source Observable
     * @param o2 the second source Observable
     * @param o3 the third source Observable
     * @param o4 the fourth source Observable
     * @param combineFunction the aggregation function used to combine the
     *                        source observable values
     * @return an Observable that combines the source Observables with the
     *         given combine function
     * @see <a href="https://github.com/Netflix/RxJava/wiki/Combining-Observables#combinelatest">combineLatest()</a>
     */
    public static <T1, T2, T3, T4, R> Observable<R> combineLatest(Observable<? extends T1> o1, Observable<? extends T2> o2, Observable<? extends T3> o3, Observable<? extends T4> o4,
            Func4<? super T1, ? super T2, ? super T3, ? super T4, ? extends R> combineFunction) {
        return create(OperationCombineLatest.combineLatest(o1, o2, o3, o4, combineFunction));
    }

    /**
     * Combines the given Observables, emitting an event containing an
     * aggregation of the latest values of each of the source observables each
     * time an event is received from one of the source observables, where the
     * aggregation is defined by the given function.
     * <p>
     * <img width="640" src="https://raw.github.com/wiki/Netflix/RxJava/images/rx-operators/combineLatest.png">
     * 
     * @param o1 the first source Observable
     * @param o2 the second source Observable
     * @param o3 the third source Observable
     * @param o4 the fourth source Observable
     * @param o5 the fifth source Observable
     * @param combineFunction the aggregation function used to combine the
     *                        source observable values
     * @return an Observable that combines the source Observables with the
     *         given combine function
     * @see <a href="https://github.com/Netflix/RxJava/wiki/Combining-Observables#combinelatest">combineLatest()</a>
     */
    public static <T1, T2, T3, T4, T5, R> Observable<R> combineLatest(Observable<? extends T1> o1, Observable<? extends T2> o2, Observable<? extends T3> o3, Observable<? extends T4> o4, Observable<? extends T5> o5,
            Func5<? super T1, ? super T2, ? super T3, ? super T4, ? super T5, ? extends R> combineFunction) {
        return create(OperationCombineLatest.combineLatest(o1, o2, o3, o4, o5, combineFunction));
    }

    /**
     * Combines the given Observables, emitting an event containing an
     * aggregation of the latest values of each of the source observables each
     * time an event is received from one of the source observables, where the
     * aggregation is defined by the given function.
     * <p>
     * <img width="640" src="https://raw.github.com/wiki/Netflix/RxJava/images/rx-operators/combineLatest.png">
     * 
     * @param o1 the first source Observable
     * @param o2 the second source Observable
     * @param o3 the third source Observable
     * @param o4 the fourth source Observable
     * @param o5 the fifth source Observable
     * @param o6 the sixth source Observable
     * @param combineFunction the aggregation function used to combine the
     *                        source observable values
     * @return an Observable that combines the source Observables with the
     *         given combine function
     * @see <a href="https://github.com/Netflix/RxJava/wiki/Combining-Observables#combinelatest">combineLatest()</a>
     */
    public static <T1, T2, T3, T4, T5, T6, R> Observable<R> combineLatest(Observable<? extends T1> o1, Observable<? extends T2> o2, Observable<? extends T3> o3, Observable<? extends T4> o4, Observable<? extends T5> o5, Observable<? extends T6> o6,
            Func6<? super T1, ? super T2, ? super T3, ? super T4, ? super T5, ? super T6, ? extends R> combineFunction) {
        return create(OperationCombineLatest.combineLatest(o1, o2, o3, o4, o5, o6, combineFunction));
    }

    /**
     * Combines the given Observables, emitting an event containing an
     * aggregation of the latest values of each of the source observables each
     * time an event is received from one of the source observables, where the
     * aggregation is defined by the given function.
     * <p>
     * <img width="640" src="https://raw.github.com/wiki/Netflix/RxJava/images/rx-operators/combineLatest.png">
     * 
     * @param o1 the first source Observable
     * @param o2 the second source Observable
     * @param o3 the third source Observable
     * @param o4 the fourth source Observable
     * @param o5 the fifth source Observable
     * @param o6 the sixth source Observable
     * @param o7 the seventh source Observable
     * @param combineFunction the aggregation function used to combine the
     *                        source observable values
     * @return an Observable that combines the source Observables with the
     *         given combine function
     * @see <a href="https://github.com/Netflix/RxJava/wiki/Combining-Observables#combinelatest">combineLatest()</a>
     */
    public static <T1, T2, T3, T4, T5, T6, T7, R> Observable<R> combineLatest(Observable<? extends T1> o1, Observable<? extends T2> o2, Observable<? extends T3> o3, Observable<? extends T4> o4, Observable<? extends T5> o5, Observable<? extends T6> o6, Observable<? extends T7> o7,
            Func7<? super T1, ? super T2, ? super T3, ? super T4, ? super T5, ? super T6, ? super T7, ? extends R> combineFunction) {
        return create(OperationCombineLatest.combineLatest(o1, o2, o3, o4, o5, o6, o7, combineFunction));
    }

    /**
     * Combines the given Observables, emitting an event containing an
     * aggregation of the latest values of each of the source observables each
     * time an event is received from one of the source observables, where the
     * aggregation is defined by the given function.
     * <p>
     * <img width="640" src="https://raw.github.com/wiki/Netflix/RxJava/images/rx-operators/combineLatest.png">
     * 
     * @param o1 the first source Observable
     * @param o2 the second source Observable
     * @param o3 the third source Observable
     * @param o4 the fourth source Observable
     * @param o5 the fifth source Observable
     * @param o6 the sixth source Observable
     * @param o7 the seventh source Observable
     * @param o8 the eighth source Observable
     * @param combineFunction the aggregation function used to combine the
     *                        source observable values
     * @return an Observable that combines the source Observables with the
     *         given combine function
     * @see <a href="https://github.com/Netflix/RxJava/wiki/Combining-Observables#combinelatest">combineLatest()</a>
     */
    public static <T1, T2, T3, T4, T5, T6, T7, T8, R> Observable<R> combineLatest(Observable<? extends T1> o1, Observable<? extends T2> o2, Observable<? extends T3> o3, Observable<? extends T4> o4, Observable<? extends T5> o5, Observable<? extends T6> o6, Observable<? extends T7> o7, Observable<? extends T8> o8,
            Func8<? super T1, ? super T2, ? super T3, ? super T4, ? super T5, ? super T6, ? super T7, ? super T8, ? extends R> combineFunction) {
        return create(OperationCombineLatest.combineLatest(o1, o2, o3, o4, o5, o6, o7, o8, combineFunction));
    }

    /**
     * Combines the given Observables, emitting an event containing an
     * aggregation of the latest values of each of the source observables each
     * time an event is received from one of the source observables, where the
     * aggregation is defined by the given function.
     * <p>
     * <img width="640" src="https://raw.github.com/wiki/Netflix/RxJava/images/rx-operators/combineLatest.png">
     * 
     * @param o1 the first source Observable
     * @param o2 the second source Observable
     * @param o3 the third source Observable
     * @param o4 the fourth source Observable
     * @param o5 the fifth source Observable
     * @param o6 the sixth source Observable
     * @param o7 the seventh source Observable
     * @param o8 the eighth source Observable
     * @param o9 the ninth source Observable
     * @param combineFunction the aggregation function used to combine the
     *                        source observable values
     * @return an Observable that combines the source Observables with the
     *         given combine function
     * @see <a href="https://github.com/Netflix/RxJava/wiki/Combining-Observables#combinelatest">combineLatest()</a>
     */
    public static <T1, T2, T3, T4, T5, T6, T7, T8, T9, R> Observable<R> combineLatest(Observable<? extends T1> o1, Observable<? extends T2> o2, Observable<? extends T3> o3, Observable<? extends T4> o4, Observable<? extends T5> o5, Observable<? extends T6> o6, Observable<? extends T7> o7, Observable<? extends T8> o8, Observable<? extends T9> o9,
            Func9<? super T1, ? super T2, ? super T3, ? super T4, ? super T5, ? super T6, ? super T7, ? super T8, ? super T9, ? extends R> combineFunction) {
        return create(OperationCombineLatest.combineLatest(o1, o2, o3, o4, o5, o6, o7, o8, o9, combineFunction));
    }

    /**
     * Creates an Observable that produces buffers of collected items.
     * <p>
     * <img width="640" src="https://raw.github.com/wiki/Netflix/RxJava/images/rx-operators/buffer1.png">
     * <p>
     * This Observable produces connected, non-overlapping buffers. The current
     * buffer is emitted and replaced with a new buffer when the Observable
     * produced by the specified <code>bufferClosingSelector</code> produces a
     * {@link rx.util.Closing} object. The <code>bufferClosingSelector</code>
     * will then be used to create a new Observable to listen for the end of
     * the next buffer.
     * 
     * @param bufferClosingSelector the {@link Func0} which is used to produce
     *                              an {@link Observable} for every buffer
     *                              created. When this {@link Observable}
     *                              produces a {@link rx.util.Closing} object,
     *                              the associated buffer is emitted and
     *                              replaced with a new one.
     * @return an {@link Observable} which produces connected, non-overlapping
     *         buffers, which are emitted when the current {@link Observable}
     *         created with the {@link Func0} argument produces a
     *         {@link rx.util.Closing} object
     * @see <a href="https://github.com/Netflix/RxJava/wiki/Transforming-Observables#buffer">buffer()</a>
     */
    public Observable<List<T>> buffer(Func0<? extends Observable<? extends Closing>> bufferClosingSelector) {
        return create(OperationBuffer.buffer(this, bufferClosingSelector));
    }

    /**
     * Creates an Observable which produces buffers of collected values.
     * <p>
     * <img width="640" src="https://raw.github.com/wiki/Netflix/RxJava/images/rx-operators/buffer2.png">
     * <p>
     * This Observable produces buffers. Buffers are created when the specified
     * <code>bufferOpenings</code> Observable produces a {@link rx.util.Opening}
     * object. Additionally the <code>bufferClosingSelector</code> argument is
     * used to create an Observable which produces {@link rx.util.Closing}
     * objects. When this Observable produces such an object, the associated
     * buffer is emitted.
     * 
     * @param bufferOpenings the {@link Observable} that, when it produces a
     *                       {@link rx.util.Opening} object, will cause another
     *                       buffer to be created
     * @param bufferClosingSelector the {@link Func1} that is used to produce
     *                              an {@link Observable} for every buffer
     *                              created. When this {@link Observable}
     *                              produces a {@link rx.util.Closing} object,
     *                              the associated buffer is emitted.
     * @return an {@link Observable} that produces buffers that are created and
     *         emitted when the specified {@link Observable}s publish certain
     *         objects
     * @see <a href="https://github.com/Netflix/RxJava/wiki/Transforming-Observables#buffer">buffer()</a>
     */
    public Observable<List<T>> buffer(Observable<? extends Opening> bufferOpenings, Func1<Opening, ? extends Observable<? extends Closing>> bufferClosingSelector) {
        return create(OperationBuffer.buffer(this, bufferOpenings, bufferClosingSelector));
    }

    /**
     * Creates an Observable that produces buffers of collected items.
     * <p>
     * <img width="640" src="https://raw.github.com/wiki/Netflix/RxJava/images/rx-operators/buffer3.png">
     * <p>
     * This Observable produces connected, non-overlapping buffers, each
     * containing <code>count</code> items. When the source Observable completes
     * or encounters an error, the current buffer is emitted, and the event is
     * propagated.
     * 
     * @param count the maximum size of each buffer before it should be emitted
     * @return an {@link Observable} that produces connected, non-overlapping
     *         buffers containing at most "count" items
     * @see <a href="https://github.com/Netflix/RxJava/wiki/Transforming-Observables#buffer">buffer()</a>
     */
    public Observable<List<T>> buffer(int count) {
        return create(OperationBuffer.buffer(this, count));
    }

    /**
     * Creates an Observable which produces buffers of collected items.
     * <p>
     * <img width="640" src="https://raw.github.com/wiki/Netflix/RxJava/images/rx-operators/buffer4.png">
     * <p>
     * This Observable produces buffers every <code>skip</code> items, each
     * containing <code>count</code> items. When the source Observable
     * completes or encounters an error, the current buffer is emitted, and the
     * event is propagated.
     * 
     * @param count the maximum size of each buffer before it should be emitted
     * @param skip how many produced items need to be skipped before starting a
     *             new buffer. Note that when <code>skip</code> and
     *             <code>count</code> are equal, this is the same operation as
     *             {@link Observable#buffer(int)}.
     * @return an {@link Observable} that produces buffers every
     *         <code>skip</code> item containing at most <code>count</code>
     *         items
     * @see <a href="https://github.com/Netflix/RxJava/wiki/Transforming-Observables#buffer">buffer()</a>
     */
    public Observable<List<T>> buffer(int count, int skip) {
        return create(OperationBuffer.buffer(this, count, skip));
    }

    /**
     * Creates an Observable that produces buffers of collected values.
     * <p>
     * <img width="640" src="https://raw.github.com/wiki/Netflix/RxJava/images/rx-operators/buffer5.png">
     * <p>
     * This Observable produces connected, non-overlapping buffers, each of a
     * fixed duration specified by the <code>timespan</code> argument. When the
     * source Observable completes or encounters an error, the current buffer is
     * emitted and the event is propagated.
     * 
     * @param timespan the period of time each buffer collects values before it
     *                 should be emitted and replaced with a new buffer
     * @param unit the unit of time which applies to the <code>timespan</code>
     *             argument
     * @return an {@link Observable} that produces connected, non-overlapping
     *         buffers with a fixed duration
     * @see <a href="https://github.com/Netflix/RxJava/wiki/Transforming-Observables#buffer">buffer()</a>
     */
    public Observable<List<T>> buffer(long timespan, TimeUnit unit) {
        return create(OperationBuffer.buffer(this, timespan, unit));
    }

    /**
     * Creates an Observable that produces buffers of collected values.
     * <p>
     * <img width="640" src="https://raw.github.com/wiki/Netflix/RxJava/images/rx-operators/buffer5.png">
     * <p>
     * This Observable produces connected, non-overlapping buffers, each of a
     * fixed duration specified by the <code>timespan</code> argument. When the
     * source Observable completes or encounters an error, the current buffer is
     * emitted and the event is propagated.
     * 
     * @param timespan the period of time each buffer collects values before it
     *                 should be emitted and replaced with a new buffer
     * @param unit the unit of time which applies to the <code>timespan</code>
     *             argument
     * @param scheduler the {@link Scheduler} to use when determining the end
     *                  and start of a buffer
     * @return an {@link Observable} that produces connected, non-overlapping
     *         buffers with a fixed duration
     * @see <a href="https://github.com/Netflix/RxJava/wiki/Transforming-Observables#buffer">buffer()</a>
     */
    public Observable<List<T>> buffer(long timespan, TimeUnit unit, Scheduler scheduler) {
        return create(OperationBuffer.buffer(this, timespan, unit, scheduler));
    }

    /**
     * Creates an Observable that produces buffers of collected items. This
     * Observable produces connected, non-overlapping buffers, each of a fixed
     * duration specified by the <code>timespan</code> argument or a maximum
     * size specified by the <code>count</code> argument (whichever is reached
     * first). When the source Observable completes or encounters an error, the
     * current buffer is emitted and the event is propagated.
     * <p>
     * <img width="640" src="https://raw.github.com/wiki/Netflix/RxJava/images/rx-operators/buffer6.png">
     * 
     * @param timespan the period of time each buffer collects values before it
     *                 should be emitted and replaced with a new buffer
     * @param unit the unit of time which applies to the <code>timespan</code>
     *             argument
     * @param count the maximum size of each buffer before it should be emitted
     * @return an {@link Observable} that produces connected, non-overlapping
     *         buffers that are emitted after a fixed duration or when the
     *         buffer reaches maximum capacity (whichever occurs first)
     * @see <a href="https://github.com/Netflix/RxJava/wiki/Transforming-Observables#buffer">buffer()</a>
     */
    public Observable<List<T>> buffer(long timespan, TimeUnit unit, int count) {
        return create(OperationBuffer.buffer(this, timespan, unit, count));
    }

    /**
     * Creates an Observable that produces buffers of collected items. This
     * Observable produces connected, non-overlapping buffers, each of a fixed
     * duration specified by the <code>timespan</code> argument or a maximum
     * size specified by the <code>count</code> argument (whichever is reached
     * first). When the source Observable completes or encounters an error, the
     * current buffer is emitted and the event is propagated.
     * <p>
     * <img width="640" src="https://raw.github.com/wiki/Netflix/RxJava/images/rx-operators/buffer6.png">
     * 
     * @param timespan the period of time each buffer collects values before it
     *                 should be emitted and replaced with a new buffer
     * @param unit the unit of time which applies to the <code>timespan</code>
     *             argument
     * @param count the maximum size of each buffer before it should be emitted
     * @param scheduler the {@link Scheduler} to use when determining the end
                        and start of a buffer
     * @return an {@link Observable} that produces connected, non-overlapping
     *         buffers that are emitted after a fixed duration or when the
     *         buffer has reached maximum capacity (whichever occurs first)
     * @see <a href="https://github.com/Netflix/RxJava/wiki/Transforming-Observables#buffer">buffer()</a>
     */
    public Observable<List<T>> buffer(long timespan, TimeUnit unit, int count, Scheduler scheduler) {
        return create(OperationBuffer.buffer(this, timespan, unit, count, scheduler));
    }

    /**
     * Creates an Observable that produces buffers of collected items. This
     * Observable starts a new buffer periodically, as determined by the
     * <code>timeshift</code> argument. Each buffer is emitted after a fixed
     * timespan, specified by the <code>timespan</code> argument. When the
     * source Observable completes or encounters an error, the current buffer is
     * emitted and the event is propagated.
     * <p>
     * <img width="640" src="https://raw.github.com/wiki/Netflix/RxJava/images/rx-operators/buffer7.png">
     * 
     * @param timespan the period of time each buffer collects values before it
     *                 should be emitted
     * @param timeshift the period of time after which a new buffer will be
     *                  created
     * @param unit the unit of time that applies to the <code>timespan</code>
     *             and <code>timeshift</code> arguments
     * @return an {@link Observable} that produces new buffers periodically and
     *         emits these after a fixed timespan has elapsed.
     * @see <a href="https://github.com/Netflix/RxJava/wiki/Transforming-Observables#buffer">buffer()</a>
     */
    public Observable<List<T>> buffer(long timespan, long timeshift, TimeUnit unit) {
        return create(OperationBuffer.buffer(this, timespan, timeshift, unit));
    }

    /**
     * Creates an Observable that produces buffers of collected items. This
     * Observable starts a new buffer periodically, as determined by the
     * <code>timeshift</code> argument. Each buffer is emitted after a fixed
     * timespan, specified by the <code>timespan</code> argument. When the
     * source Observable completes or encounters an error, the current buffer is
     * emitted and the event is propagated.
     * <p>
     * <img width="640" src="https://raw.github.com/wiki/Netflix/RxJava/images/rx-operators/buffer7.png">
     * 
     * @param timespan the period of time each buffer collects values before it
     *                 should be emitted
     * @param timeshift the period of time after which a new buffer will be
     *                  created
     * @param unit the unit of time that applies to the <code>timespan</code>
     *             and <code>timeshift</code> arguments
     * @param scheduler the {@link Scheduler} to use when determining the end
     *                  and start of a buffer
     * @return an {@link Observable} that produces new buffers periodically and
     *         emits these after a fixed timespan has elapsed
     * @see <a href="https://github.com/Netflix/RxJava/wiki/Transforming-Observables#buffer">buffer()</a>
     */
    public Observable<List<T>> buffer(long timespan, long timeshift, TimeUnit unit, Scheduler scheduler) {
        return create(OperationBuffer.buffer(this, timespan, timeshift, unit, scheduler));
    }

    /**
     * Creates an Observable that produces windows of collected items. This
     * Observable produces connected, non-overlapping windows. The current
     * window is emitted and replaced with a new window when the Observable
     * produced by the specified <code>closingSelector</code> produces a
     * {@link rx.util.Closing} object. The <code>closingSelector</code> will
     * then be used to create a new Observable to listen for the end of the next
     * window.
     * <p>
     * <img width="640" src="https://raw.github.com/wiki/Netflix/RxJava/images/rx-operators/window1.png">
     * 
     * @param closingSelector the {@link Func0} used to produce an
     *            {@link Observable} for every window created. When this
     *            {@link Observable} emits a {@link rx.util.Closing} object, the
     *            associated window is emitted and replaced with a new one.
     * @return an {@link Observable} that produces connected, non-overlapping
     *         windows, which are emitted when the current {@link Observable}
     *         created with the <code>closingSelector</code> argument emits a
     *         {@link rx.util.Closing} object.
     * @see <a href="https://github.com/Netflix/RxJava/wiki/Transforming-Observables#window">window()</a>
     */
    public Observable<Observable<T>> window(Func0<? extends Observable<? extends Closing>> closingSelector) {
        return create(OperationWindow.window(this, closingSelector));
    }

    /**
     * Creates an Observable that produces windows of collected items. This
     * Observable produces windows. Chunks are created when the
     * <code>windowOpenings</code> Observable produces a {@link rx.util.Opening}
     * object. Additionally the <code>closingSelector</code> argument creates an
     * Observable that produces {@link rx.util.Closing} objects. When this
     * Observable produces such an object, the associated window is emitted.
     * <p>
     * <img width="640" src="https://raw.github.com/wiki/Netflix/RxJava/images/rx-operators/window2.png">
     * 
     * @param windowOpenings the {@link Observable} that, when it produces a
     *                       {@link rx.util.Opening} object, causes another
     *                       window to be created
     * @param closingSelector the {@link Func1} that produces an
     *                        {@link Observable} for every window created. When
     *                        this {@link Observable} produces a
     *                        {@link rx.util.Closing} object, the associated
     *                        window is emitted.
     * @return an {@link Observable} that produces windows that are created and
     *         emitted when the specified {@link Observable}s publish certain
     *         objects
     * @see <a href="https://github.com/Netflix/RxJava/wiki/Transforming-Observables#window">window()</a>
     */
    public Observable<Observable<T>> window(Observable<? extends Opening> windowOpenings, Func1<Opening, ? extends Observable<? extends Closing>> closingSelector) {
        return create(OperationWindow.window(this, windowOpenings, closingSelector));
    }

    /**
     * Creates an Observable that produces windows of collected items. This
     * Observable produces connected, non-overlapping windows, each containing
     * <code>count</code> elements. When the source Observable completes or
     * encounters an error, the current window is emitted, and the event is
     * propagated.
     * <p>
     * <img width="640" src="https://raw.github.com/wiki/Netflix/RxJava/images/rx-operators/window3.png">
     * 
     * @param count the maximum size of each window before it should be emitted
     * @return an {@link Observable} that produces connected, non-overlapping
     *         windows containing at most <code>count</code> items
     * @see <a href="https://github.com/Netflix/RxJava/wiki/Transforming-Observables#window">window()</a>
     */
    public Observable<Observable<T>> window(int count) {
        return create(OperationWindow.window(this, count));
    }

    /**
     * Creates an Observable that produces windows of collected items. This
     * Observable produces windows every <code>skip</code> items, each
     * containing <code>count</code> elements. When the source Observable
     * completes or encounters an error, the current window is emitted and the
     * event is propagated.
     * <p>
     * <img width="640" src="https://raw.github.com/wiki/Netflix/RxJava/images/rx-operators/window4.png">
     * 
     * @param count the maximum size of each window before it should be emitted
     * @param skip how many items need to be skipped before starting a new
     *             window. Note that if <code>skip</code> and <code>count</code>
     *             are equal this is the same operation as {@link #window(int)}.
     * @return an {@link Observable} that produces windows every "skipped"
     *         items containing at most <code>count</code> items
     * @see <a href="https://github.com/Netflix/RxJava/wiki/Transforming-Observables#window">window()</a>
     */
    public Observable<Observable<T>> window(int count, int skip) {
        return create(OperationWindow.window(this, count, skip));
    }

    /**
     * Creates an Observable that produces windows of collected items. This
     * Observable produces connected, non-overlapping windows, each of a fixed
     * duration specified by the <code>timespan</code> argument. When the source
     * Observable completes or encounters an error, the current window is
     * emitted and the event is propagated.
     * <p>
     * <img width="640" src="https://raw.github.com/wiki/Netflix/RxJava/images/rx-operators/window5.png">
     * 
     * @param timespan the period of time each window collects items before it
     *                 should be emitted and replaced with a new window
     * @param unit the unit of time that applies to the <code>timespan</code>
     *             argument
     * @return an {@link Observable} that produces connected, non-overlapping
     *         windows with a fixed duration
     * @see <a href="https://github.com/Netflix/RxJava/wiki/Transforming-Observables#window">window()</a>
     */
    public Observable<Observable<T>> window(long timespan, TimeUnit unit) {
        return create(OperationWindow.window(this, timespan, unit));
    }

    /**
     * Creates an Observable that produces windows of collected items. This
     * Observable produces connected, non-overlapping windows, each of a fixed
     * duration as specified by the <code>timespan</code> argument. When the
     * source Observable completes or encounters an error, the current window is
     * emitted and the event is propagated.
     * <p>
     * <img width="640" src="https://raw.github.com/wiki/Netflix/RxJava/images/rx-operators/window5.png">
     * 
     * @param timespan the period of time each window collects items before it
     *                 should be emitted and replaced with a new window
     * @param unit the unit of time which applies to the <code>timespan</code>
     *             argument
     * @param scheduler the {@link Scheduler} to use when determining the end
     *                  and start of a window
     * @return an {@link Observable} that produces connected, non-overlapping
     *         windows with a fixed duration
     * @see <a href="https://github.com/Netflix/RxJava/wiki/Transforming-Observables#window">window()</a>
     */
    public Observable<Observable<T>> window(long timespan, TimeUnit unit, Scheduler scheduler) {
        return create(OperationWindow.window(this, timespan, unit, scheduler));
    }

    /**
     * Creates an Observable that produces windows of collected items. This
     * Observable produces connected non-overlapping windows, each of a fixed
     * duration as specified by the <code>timespan</code> argument or a maximum
     * size as specified by the <code>count</code> argument (whichever is
     * reached first). When the source Observable completes or encounters an
     * error, the current window is emitted and the event is propagated.
     * <p>
     * <img width="640" src="https://raw.github.com/wiki/Netflix/RxJava/images/rx-operators/window6.png">
     * 
     * @param timespan the period of time each window collects values before it
     *                 should be emitted and replaced with a new window
     * @param unit the unit of time that applies to the <code>timespan</code>
     *             argument
     * @param count the maximum size of each window before it should be emitted
     * @return an {@link Observable} that produces connected, non-overlapping
     *         windows that are emitted after a fixed duration or when the
     *         window has reached maximum capacity (whichever occurs first)
     * @see <a href="https://github.com/Netflix/RxJava/wiki/Transforming-Observables#window">window()</a>
     */
    public Observable<Observable<T>> window(long timespan, TimeUnit unit, int count) {
        return create(OperationWindow.window(this, timespan, unit, count));
    }

    /**
     * Creates an Observable that produces windows of collected items. This
     * Observable produces connected, non-overlapping windows, each of a fixed
     * duration specified by the <code>timespan</code> argument or a maximum
     * size specified by the <code>count</code> argument (whichever is reached
     * first). When the source Observable completes or encounters an error, the
     * current window is emitted and the event is propagated.
     * <p>
     * <img width="640" src="https://raw.github.com/wiki/Netflix/RxJava/images/rx-operators/window6.png">
     * 
     * @param timespan the period of time each window collects values before it
     *                 should be emitted and replaced with a new window
     * @param unit the unit of time which applies to the <code>timespan</code>
     *             argument
     * @param count the maximum size of each window before it should be emitted
     * @param scheduler the {@link Scheduler} to use when determining the end
     *                  and start of a window.
     * @return an {@link Observable} that produces connected non-overlapping
     *         windows that are emitted after a fixed duration or when the
     *         window has reached maximum capacity (whichever occurs first).
     * @see <a href="https://github.com/Netflix/RxJava/wiki/Transforming-Observables#window">window()</a>
     */
    public Observable<Observable<T>> window(long timespan, TimeUnit unit, int count, Scheduler scheduler) {
        return create(OperationWindow.window(this, timespan, unit, count, scheduler));
    }

    /**
     * Creates an Observable that produces windows of collected items. This
     * Observable starts a new window periodically, as determined by the
     * <code>timeshift</code> argument. Each window is emitted after a fixed
     * timespan, specified by the <code>timespan</code> argument. When the
     * source Observable completes or encounters an error, the current window is
     * emitted and the event is propagated.
     * <p>
     * <img width="640" src="https://raw.github.com/wiki/Netflix/RxJava/images/rx-operators/window7.png">
     * 
     * @param timespan the period of time each window collects values before it
     *                 should be emitted
     * @param timeshift the period of time after which a new window will be
     *                  created
     * @param unit the unit of time that applies to the <code>timespan</code>
     *             and <code>timeshift</code> arguments
     * @return an {@link Observable} that produces new windows periodically and
     *         emits these after a fixed timespan has elapsed
     * @see <a href="https://github.com/Netflix/RxJava/wiki/Transforming-Observables#window">window()</a>
     */
    public Observable<Observable<T>> window(long timespan, long timeshift, TimeUnit unit) {
        return create(OperationWindow.window(this, timespan, timeshift, unit));
    }

    /**
     * Creates an Observable that produces windows of collected items. This
     * Observable starts a new window periodically, as determined by the
     * <code>timeshift</code> argument. Each window is emitted after a fixed
     * timespan, specified by the <code>timespan</code> argument. When the
     * source Observable completes or encounters an error, the current window is
     * emitted and the event is propagated.
     * <p>
     * <img width="640" src="https://raw.github.com/wiki/Netflix/RxJava/images/rx-operators/window7.png">
     * 
     * @param timespan the period of time each window collects values before it
     *                 should be emitted
     * @param timeshift the period of time after which a new window will be
     *                  created
     * @param unit the unit of time that applies to the <code>timespan</code>
     *             and <code>timeshift</code> arguments
     * @param scheduler the {@link Scheduler} to use when determining the end
     *                  and start of a window
     * @return an {@link Observable} that produces new windows periodically and
     *         emits these after a fixed timespan has elapsed
     * @see <a href="https://github.com/Netflix/RxJava/wiki/Transforming-Observables#window">window()</a>
     */
    public Observable<Observable<T>> window(long timespan, long timeshift, TimeUnit unit, Scheduler scheduler) {
        return create(OperationWindow.window(this, timespan, timeshift, unit, scheduler));
    }

    /**
     * Returns an Observable that emits the results of a function of your
     * choosing applied to combinations of <i>n</i> items emitted, in sequence,
     * by <i>n</i> other Observables as provided by an Iterable.
     * <p>
     * {@code zip} applies this function in strict sequence, so the first item
     * emitted by the new Observable will be the result of the function applied
     * to the first item emitted by all of the source Observables; the second
     * item emitted by the new Observable will be the result of the function
     * applied to the second item emitted by each of those Observables; and so
     * forth.
     * <p>
     * The resulting {@code Observable<R>} returned from {@code zip} will
     * invoke {@code onNext} as many times as the number of {@code onNext}
     * invokations of the source Observable that emits the fewest items.
     * <p>
     * <img width="640" src="https://raw.github.com/wiki/Netflix/RxJava/images/rx-operators/zip.png">
     * 
     * @param ws an Observable of source Observables
     * @param zipFunction a function that, when applied to an item emitted by
     *                    each of the source Observables, results in an item
     *                    that will be emitted by the resulting Observable
     * @return an Observable that emits the zipped results
     * @see <a href="https://github.com/Netflix/RxJava/wiki/Combining-Observables#zip">zip()</a>
     */
    public static <R> Observable<R> zip(Observable<? extends Observable<?>> ws, final FuncN<? extends R> zipFunction) {
        return ws.toList().mapMany(new Func1<List<? extends Observable<?>>, Observable<? extends R>>() {
            @Override
            public Observable<R> call(List<? extends Observable<?>> wsList) {
                return create(OperationZip.zip(wsList, zipFunction));
            }
        });
    }

    /**
     * Returns an Observable that emits the results of a function of your
     * choosing applied to combinations items emitted, in sequence, by a
     * collection of other Observables.
     * <p>
     * {@code zip} applies this function in strict sequence, so the first item
     * emitted by the new Observable will be the result of the function applied
     * to the first item emitted by all of the source Observables; the second
     * item emitted by the new Observable will be the result of the function
     * applied to the second item emitted by each of those Observables; and so
     * forth.
     * <p>
     * The resulting {@code Observable<R>} returned from {@code zip} will invoke
     * {@code onNext} as many times as the number of {@code onNext} invokations
     * of the source Observable that emits the fewest items.
     * <p>
     * <img width="640" src="https://raw.github.com/wiki/Netflix/RxJava/images/rx-operators/zip.png">
     * 
     * @param ws a collection of source Observables
     * @param zipFunction a function that, when applied to an item emitted by
     *                    each of the source Observables, results in an item
     *                    that will be emitted by the resulting Observable
     * @return an Observable that emits the zipped results
     * @see <a href="https://github.com/Netflix/RxJava/wiki/Combining-Observables#zip">zip()</a>
     */
    public static <R> Observable<R> zip(Iterable<? extends Observable<?>> ws, FuncN<? extends R> zipFunction) {
        return create(OperationZip.zip(ws, zipFunction));
    }

    /**
     * Filter items emitted by an Observable.
     * <p>
     * <img width="640" src="https://raw.github.com/wiki/Netflix/RxJava/images/rx-operators/filter.png">
     * 
     * @param predicate a function that evaluates the items emitted by the
     *                  source Observable, returning {@code true} if they pass
     *                  the filter
     * @return an Observable that emits only those items in the original
     *         Observable that the filter evaluates as {@code true}
     * @see <a href="https://github.com/Netflix/RxJava/wiki/Filtering-Observables#filter-or-where">filter()</a>
     */
    public Observable<T> filter(Func1<? super T, Boolean> predicate) {
        return create(OperationFilter.filter(this, predicate));
    }

    /**
     * Returns an Observable that forwards all sequentially distinct items
     * emitted from the source Observable.
     * <p>
     * <img width="640" src="https://raw.github.com/wiki/Netflix/RxJava/images/rx-operators/distinctUntilChanged.png">
     * 
     * @return an Observable of sequentially distinct items
     * @see <a href="https://github.com/Netflix/RxJava/wiki/Filtering-Observables#distinctuntilchanged">distinctUntilChanged()</a>
     * @see <a href="http://msdn.microsoft.com/en-us/library/hh229494.aspx">MSDN: Observable.distinctUntilChanged</a>
     */
    public Observable<T> distinctUntilChanged() {
        return create(OperationDistinctUntilChanged.distinctUntilChanged(this));
    }

    /**
     * Returns an Observable that forwards all items emitted from the source
     * Observable that are sequentially distinct according to a key selector
     * function.
     * <p>
     * <img width="640" src="https://raw.github.com/wiki/Netflix/RxJava/images/rx-operators/distinctUntilChanged.key.png">
     * 
     * @param keySelector a function that projects an emitted item to a key
     *                    value that is used for deciding whether an item is
     *                    sequentially distinct from another one or not
     * @return an Observable of sequentially distinct items
     * @see <a href="https://github.com/Netflix/RxJava/wiki/Filtering-Observables#distinctuntilchanged">distinctUntilChanged()</a>
     * @see <a href="http://msdn.microsoft.com/en-us/library/hh229508.aspx">MSDN: Observable.distinctUntilChanged</a>
     */
    public <U> Observable<T> distinctUntilChanged(Func1<? super T, ? extends U> keySelector) {
        return create(OperationDistinctUntilChanged.distinctUntilChanged(this, keySelector));
    }

    /**
     * Returns an Observable that emits all distinct items emitted from the
     * source Observable.
     * <p>
     * <img width="640" src="https://raw.github.com/wiki/Netflix/RxJava/images/rx-operators/distinct.png">
     * 
     * @return an Observable of distinct items
     * @see <a href="https://github.com/Netflix/RxJava/wiki/Filtering-Observables#distinct">distinct()</a>
     * @see <a href="http://msdn.microsoft.com/en-us/library/hh229764.aspx">MSDN: Observable.distinct</a>
     */
    public Observable<T> distinct() {
        return create(OperationDistinct.distinct(this));
    }

    /**
     * Returns an Observable that emits all items emitted from the source
     * Observable that are distinct according to a key selector function.
     * <p>
     * <img width="640" src="https://raw.github.com/wiki/Netflix/RxJava/images/rx-operators/distinct.key.png">
     * 
     * @param keySelector a function that projects an emitted item to a key
     *                    value that is used to decide whether an item is
     *                    distinct from another one or not
     * @return an Observable that emits distinct items
     * @see <a href="https://github.com/Netflix/RxJava/wiki/Filtering-Observables#distinct">distinct()</a>
     * @see <a href="http://msdn.microsoft.com/en-us/library/hh244310.aspx">MSDN: Observable.distinct</a>
     */
    public <U> Observable<T> distinct(Func1<? super T, ? extends U> keySelector) {
        return create(OperationDistinct.distinct(this, keySelector));
    }

    /**
     * Returns the item at a specified index in a sequence.
     * <p>
     * <img width="640" src="https://raw.github.com/wiki/Netflix/RxJava/images/rx-operators/elementAt.png">
     * 
     * @param index the zero-based index of the item to retrieve
     * @return an Observable that emits the item at the specified position in
     *         the source sequence
     * @throws IndexOutOfBoundsException if <code>index</code> is greater than
     *                                   or equal to the number of elements in
     *                                   the source sequence
     * @throws IndexOutOfBoundsException if <code>index</code> is less than 0
     * @see <a href="https://github.com/Netflix/RxJava/wiki/Filtering-Observables#elementat">elementAt()</a>
     */
    public Observable<T> elementAt(int index) {
        return create(OperationElementAt.elementAt(this, index));
    }

    /**
     * Returns the item at a specified index in a sequence or the default item
     * if the index is out of range.
     * <p>
     * <img width="640" src="https://raw.github.com/wiki/Netflix/RxJava/images/rx-operators/elementAtOrDefault.png">
     * 
     * @param index the zero-based index of the item to retrieve
     * @param defaultValue the default item
     * @return an Observable that emits the item at the specified position in
     *         the source sequence, or the default item if the index is outside
     *         the bounds of the source sequence
     * @throws IndexOutOfBoundsException if <code>index</code> is less than 0
     * @see <a href="https://github.com/Netflix/RxJava/wiki/Filtering-Observables#elementatordefault">elementAtOrDefault()</a>
     */
    public Observable<T> elementAtOrDefault(int index, T defaultValue) {
        return create(OperationElementAt.elementAtOrDefault(this, index, defaultValue));
    }

    /**
     * Returns an {@link Observable} that emits <code>true</code> if any element
     * of the source {@link Observable} satisfies the given condition, otherwise
     * <code>false</code>. Note: always emits <code>false</code> if the source
     * {@link Observable} is empty.
     * <p>
     * In Rx.Net this is the <code>any</code> operator but renamed in RxJava to
     * better match Java naming idioms.
     * <p>
     * <img width="640" src="https://raw.github.com/wiki/Netflix/RxJava/images/rx-operators/exists.png">
     * 
     * @param predicate the condition to test every element
     * @return a subscription function for creating the target Observable
     * @see <a href="https://github.com/Netflix/RxJava/wiki/Observable-Utility-Operators#exists-and-isempty">exists()</a>
     * @see <a href="http://msdn.microsoft.com/en-us/library/hh211993.aspx" >MSDN: Observable.Any</a> Note: the description in this page is wrong.
     */
    public Observable<Boolean> exists(Func1<? super T, Boolean> predicate) {
        return create(OperationAny.exists(this, predicate));
    }

    /**
     * Determines whether an Observable sequence contains a specified item.
     * <p>
     * <img width="640" src="https://raw.github.com/wiki/Netflix/RxJava/images/rx-operators/contains.png">
     * 
     * @param element the item to search in the sequence
     * @return an Observable that emits <code>true</code> if the item is in the
     *         source sequence
     * @see <a href="https://github.com/Netflix/RxJava/wiki/Observable-Utility-Operators#contains">contains()</a>
     * @see <a href="http://msdn.microsoft.com/en-us/library/hh228965.aspx">MSDN: Observable.Contains</a>
     */
    public Observable<Boolean> contains(final T element) {
        return exists(new Func1<T, Boolean>() {
            public Boolean call(T t1) {
                return element == null ? t1 == null : element.equals(t1);
            }
        });
    }

    /**
     * Registers an {@link Action0} to be called when this Observable invokes
     * {@link Observer#onCompleted onCompleted} or
     * {@link Observer#onError onError}.
     * <p>
     * <img width="640" src="https://raw.github.com/wiki/Netflix/RxJava/images/rx-operators/finallyDo.png">
     * 
     * @param action an {@link Action0} to be invoked when the source
     *               Observable finishes
     * @return an Observable that emits the same items as the source Observable,
     *         then invokes the {@link Action0}
     * @see <a href="https://github.com/Netflix/RxJava/wiki/Observable-Utility-Operators#finallydo">finallyDo()</a>
     * @see <a href="http://msdn.microsoft.com/en-us/library/hh212133.aspx">MSDN: Observable.Finally Method</a>
     */
    public Observable<T> finallyDo(Action0 action) {
        return create(OperationFinally.finallyDo(this, action));
    }

    /**
     * Creates a new Observable by applying a function that you supply to each
     * item emitted by the source Observable, where that function returns an
     * Observable, and then merging those resulting Observables and emitting the
     * results of this merger.
     * <p>
     * <img width="640" src="https://raw.github.com/wiki/Netflix/RxJava/images/rx-operators/flatMap.png">
     * <p>
     * Note: {@code mapMany} and {@code flatMap} are equivalent.
     * 
     * @param func a function that, when applied to an item emitted by the
     *             source Observable, returns an Observable
     * @return an Observable that emits the result of applying the
     *         transformation function to each item emitted by the source
     *         Observable and merging the results of the Observables obtained
     *         from this transformation.
     * @see <a href="https://github.com/Netflix/RxJava/wiki/Transforming-Observables#mapmany-or-flatmap-and-mapmanydelayerror">flatMap()</a>
     * @see #mapMany(Func1)
     */
    public <R> Observable<R> flatMap(Func1<? super T, ? extends Observable<? extends R>> func) {
        return mapMany(func);
    }

    /**
     * Filter items emitted by an Observable.
     * <p>
     * <img width="640" src="https://raw.github.com/wiki/Netflix/RxJava/images/rx-operators/where.png">
     * 
     * @param predicate a function that evaluates an item emitted by the source
     *                  Observable, returning {@code true} if it passes the
     *                  filter
     * @return an Observable that emits only those items emitted by the original
     *         Observable that the filter evaluates as {@code true}
     * @see <a href="https://github.com/Netflix/RxJava/wiki/Filtering-Observables#filter-or-where">where()</a>
     * @see #filter(Func1)
     */
    public Observable<T> where(Func1<? super T, Boolean> predicate) {
        return filter(predicate);
    }

    /**
     * Returns an Observable that applies the given function to each item
     * emitted by an Observable and emits the result.
     * <p>
     * <img width="640" src="https://raw.github.com/wiki/Netflix/RxJava/images/rx-operators/map.png">
     * 
     * @param func a function to apply to each item emitted by the Observable
     * @return an Observable that emits the items from the source Observable,
     *         transformed by the given function
     * @see <a href="https://github.com/Netflix/RxJava/wiki/Transforming-Observables#map">map()</a>
     * @see <a href="http://msdn.microsoft.com/en-us/library/hh244306.aspx">MSDN: Observable.Select</a>
     */
    public <R> Observable<R> map(Func1<? super T, ? extends R> func) {
        return create(OperationMap.map(this, func));
    }

    /**
     * Returns an Observable that applies the given function to each item
     * emitted by an Observable and emits the result.
     * <p>
     * <img width="640" src="https://raw.github.com/wiki/Netflix/RxJava/images/rx-operators/map.png">
     * 
     * @param func a function to apply to each item emitted by the Observable.
     *             The function takes the index of the emitted item as
     *             additional parameter.
     * @return an Observable that emits the items from the source Observable,
     *         transformed by the given function
     * @see <a href="https://github.com/Netflix/RxJava/wiki/Transforming-Observables#mapwithindex">mapWithIndex()</a>
     * @see <a href="http://msdn.microsoft.com/en-us/library/hh244311.aspx">MSDN: Observable.Select</a>
     */
    public <R> Observable<R> mapWithIndex(Func2<? super T, Integer, ? extends R> func) {
        return create(OperationMap.mapWithIndex(this, func));
    }

    /**
     * Creates a new Observable by applying a function that you supply to each
     * item emitted by the source Observable, where that function returns an
     * Observable, and then merging those resulting Observables and emitting
     * the results of this merger.
     * <p>
     * <img width="640" src="https://raw.github.com/wiki/Netflix/RxJava/images/rx-operators/mapMany.png">
     * <p>
     * Note: <code>mapMany</code> and <code>flatMap</code> are equivalent.
     * 
     * @param func a function that, when applied to an item emitted by the
     *             source Observable, returns an Observable
     * @return an Observable that emits the result of applying the
     *         transformation function to each item emitted by the source
     *         Observable and merging the results of the Observables obtained
     *         from this transformation.
     * @see <a href="https://github.com/Netflix/RxJava/wiki/Transforming-Observables#mapmany-or-flatmap-and-mapmanydelayerror">mapMany()</a>
     * @see #flatMap(Func1)
     */
    public <R> Observable<R> mapMany(Func1<? super T, ? extends Observable<? extends R>> func) {
        return create(OperationMap.mapMany(this, func));
    }

    /**
     * Turns all of the notifications from a source Observable into
     * {@link Observer#onNext onNext} emissions, and marks them with their
     * original notification types within {@link Notification} objects.
     * <p>
     * <img width="640" src="https://raw.github.com/wiki/Netflix/RxJava/images/rx-operators/materialize.png">
     * 
     * @return an Observable whose items are the result of materializing the
     *         items and notifications of the source Observable
     * @see <a href="https://github.com/Netflix/RxJava/wiki/Observable-Utility-Operators#materialize">materialize()</a>
     * @see <a href="http://msdn.microsoft.com/en-us/library/hh229453(v=VS.103).aspx">MSDN: Observable.materialize</a>
     */
    public Observable<Notification<T>> materialize() {
        return create(OperationMaterialize.materialize(this));
    }

    /**
     * Asynchronously subscribes and unsubscribes Observers on the specified
     * {@link Scheduler}.
     * <p>
     * <img width="640" src="https://raw.github.com/wiki/Netflix/RxJava/images/rx-operators/subscribeOn.png">
     * 
     * @param scheduler the {@link Scheduler} to perform subscription and
     *                  unsubscription actions on
     * @return the source Observable modified so that its subscriptions and
     *         unsubscriptions happen on the specified {@link Scheduler}
     * @see <a href="https://github.com/Netflix/RxJava/wiki/Observable-Utility-Operators#subscribeon">subscribeOn()</a>
     */
    public Observable<T> subscribeOn(Scheduler scheduler) {
        return create(OperationSubscribeOn.subscribeOn(this, scheduler));
    }

    /**
     * Asynchronously notify {@link Observer}s on the specified
     * {@link Scheduler}.
     * <p>
     * <img width="640" src="https://raw.github.com/wiki/Netflix/RxJava/images/rx-operators/observeOn.png">
     * 
     * @param scheduler the {@link Scheduler} to notify {@link Observer}s on
     * @return the source Observable modified so that its {@link Observer}s are
     *         notified on the specified {@link Scheduler}
     * @see <a href="https://github.com/Netflix/RxJava/wiki/Observable-Utility-Operators#observeon">observeOn()</a>
     */
    public Observable<T> observeOn(Scheduler scheduler) {
        return create(OperationObserveOn.observeOn(this, scheduler));
    }

    /**
     * Returns an Observable that reverses the effect of
     * {@link #materialize materialize} by transforming the {@link Notification}
     * objects emitted by the source Observable into the items or notifications
     * they represent.
     * <p>
     * <img width="640" src="https://raw.github.com/wiki/Netflix/RxJava/images/rx-operators/dematerialize.png">
     * 
     * @return an Observable that emits the items and notifications embedded in
     *         the {@link Notification} objects emitted by the source Observable
     * @throws Throwable if the source Observable is not of type
     *                   {@code Observable<Notification<T>>}
     * @see <a href="https://github.com/Netflix/RxJava/wiki/Observable-Utility-Operators#dematerialize">dematerialize()</a>
     * @see <a href="http://msdn.microsoft.com/en-us/library/hh229047.aspx">MSDN: Observable.dematerialize</a>
     */
    @SuppressWarnings("unchecked")
    public <T2> Observable<T2> dematerialize() {
        return create(OperationDematerialize.dematerialize((Observable<? extends Notification<? extends T2>>) this));
    }

    /**
     * Instruct an Observable to pass control to another Observable rather than
     * invoking {@link Observer#onError onError} if it encounters an error.
     * <p>
     * <img width="640" src="https://raw.github.com/wiki/Netflix/RxJava/images/rx-operators/onErrorResumeNext.png">
     * <p>
     * By default, when an Observable encounters an error that prevents it from
     * emitting the expected item to its {@link Observer}, the Observable
     * invokes its Observer's <code>onError</code> method, and then quits
     * without invoking any more of its Observer's methods. The
     * <code>onErrorResumeNext</code> method changes this behavior. If you pass
     * a function that returns an Observable (<code>resumeFunction</code>) to
     * <code>onErrorResumeNext</code>, if the original Observable encounters an
     * error, instead of invoking its Observer's <code>onError</code> method, it
     * will instead relinquish control to the Observable returned from
     * <code>resumeFunction</code>, which will invoke the Observer's
     * {@link Observer#onNext onNext} method if it is able to do so. In such a
     * case, because no Observable necessarily invokes <code>onError</code>, the
     * Observer may never know that an error happened.
     * <p>
     * You can use this to prevent errors from propagating or to supply fallback
     * data should errors be encountered.
     * 
     * @param resumeFunction a function that returns an Observable that will
     *                       take over if the source Observable encounters an
     *                       error
     * @return the original Observable, with appropriately modified behavior
     * @see <a href="https://github.com/Netflix/RxJava/wiki/Error-Handling-Operators#onerrorresumenext">onErrorResumeNext()</a>
     */
    public Observable<T> onErrorResumeNext(final Func1<Throwable, ? extends Observable<? extends T>> resumeFunction) {
        return create(OperationOnErrorResumeNextViaFunction.onErrorResumeNextViaFunction(this, resumeFunction));
    }

    /**
     * Instruct an Observable to pass control to another Observable rather than
     * invoking {@link Observer#onError onError} if it encounters an error.
     * <p>
     * <img width="640" src="https://raw.github.com/wiki/Netflix/RxJava/images/rx-operators/onErrorResumeNext.png">
     * <p>
     * By default, when an Observable encounters an error that prevents it from
     * emitting the expected item to its {@link Observer}, the Observable
     * invokes its Observer's <code>onError</code> method, and then quits
     * without invoking any more of its Observer's methods. The
     * <code>onErrorResumeNext</code> method changes this behavior. If you pass
     * another Observable (<code>resumeSequence</code>) to an Observable's
     * <code>onErrorResumeNext</code> method, if the original Observable
     * encounters an error, instead of invoking its Observer's
     * <code>onError</code> method, it will instead relinquish control to
     * <code>resumeSequence</code> which will invoke the Observer's
     * {@link Observer#onNext onNext} method if it is able to do so. In such a
     * case, because no Observable necessarily invokes <code>onError</code>, the
     * Observer may never know that an error happened.
     * <p>
     * You can use this to prevent errors from propagating or to supply fallback
     * data should errors be encountered.
     * 
     * @param resumeSequence a function that returns an Observable that will
     *                       take over if the source Observable encounters an
     *                       error
     * @return the original Observable, with appropriately modified behavior
     * @see <a href="https://github.com/Netflix/RxJava/wiki/Error-Handling-Operators#onerrorresumenext">onErrorResumeNext()</a>
     */
    public Observable<T> onErrorResumeNext(final Observable<? extends T> resumeSequence) {
        return create(OperationOnErrorResumeNextViaObservable.onErrorResumeNextViaObservable(this, resumeSequence));
    }

    /**
     * Instruct an Observable to pass control to another Observable rather than
     * invoking {@link Observer#onError onError} if it encounters an error of
     * type {@link java.lang.Exception}.
     * <p>
     * This differs from {@link #onErrorResumeNext} in that this one does not
     * handle {@link java.lang.Throwable} or {@link java.lang.Error} but lets
     * those continue through.
     * <p>
     * <img width="640" src="https://raw.github.com/wiki/Netflix/RxJava/images/rx-operators/onExceptionResumeNextViaObservable.png">
     * <p>
     * By default, when an Observable encounters an error that prevents it from
     * emitting the expected item to its {@link Observer}, the Observable
     * invokes its Observer's <code>onError</code> method, and then quits
     * without invoking any more of its Observer's methods. The
     * <code>onErrorResumeNext</code> method changes this behavior. If you pass
     * another Observable (<code>resumeSequence</code>) to an Observable's
     * <code>onErrorResumeNext</code> method, if the original Observable
     * encounters an error, instead of invoking its Observer's
     * <code>onError</code> method, it will instead relinquish control to
     * <code>resumeSequence</code> which will invoke the Observer's
     * {@link Observer#onNext onNext} method if it is able to do so. In such a
     * case, because no Observable necessarily invokes <code>onError</code>,
     * the Observer may never know that an error happened.
     * <p>
     * You can use this to prevent errors from propagating or to supply fallback
     * data should errors be encountered.
     * 
     * @param resumeSequence a function that returns an Observable that will
     *                       take over if the source Observable encounters an
     *                       error
     * @return the original Observable, with appropriately modified behavior
     * @see <a href="https://github.com/Netflix/RxJava/wiki/Error-Handling-Operators#onexceptionresumenextviaobservable">onExceptionResumeNextViaObservable()</a>
     */
    public Observable<T> onExceptionResumeNext(final Observable<? extends T> resumeSequence) {
        return create(OperationOnExceptionResumeNextViaObservable.onExceptionResumeNextViaObservable(this, resumeSequence));
    }

    /**
     * Instruct an Observable to emit an item (returned by a specified function)
     * rather than invoking {@link Observer#onError onError} if it encounters an
     * error.
     * <p>
     * <img width="640" src="https://raw.github.com/wiki/Netflix/RxJava/images/rx-operators/onErrorReturn.png">
     * <p>
     * By default, when an Observable encounters an error that prevents it from
     * emitting the expected item to its {@link Observer}, the Observable
     * invokes its Observer's <code>onError</code> method, and then quits
     * without invoking any more of its Observer's methods. The
     * <code>onErrorReturn</code> method changes this behavior. If you pass a
     * function (<code>resumeFunction</code>) to an Observable's
     * <code>onErrorReturn</code> method, if the original Observable encounters
     * an error, instead of invoking its Observer's <code>onError</code> method,
     * it will instead pass the return value of <code>resumeFunction</code> to
     * the Observer's {@link Observer#onNext onNext} method.
     * <p>
     * You can use this to prevent errors from propagating or to supply fallback
     * data should errors be encountered.
     * 
     * @param resumeFunction a function that returns an item that the new
     *                       Observable will emit if the source Observable
     *                       encounters an error
     * @return the original Observable with appropriately modified behavior
     * @see <a href="https://github.com/Netflix/RxJava/wiki/Error-Handling-Operators#onerrorreturn">onErrorReturn()</a>
     */
    public Observable<T> onErrorReturn(Func1<Throwable, ? extends T> resumeFunction) {
        return create(OperationOnErrorReturn.onErrorReturn(this, resumeFunction));
    }

    /**
     * Returns an Observable that applies a function of your choosing to the
     * first item emitted by a source Observable, then feeds the result of that
     * function along with the second item emitted by the source Observable into
     * the same function, and so on until all items have been emitted by the
     * source Observable, and emits the final result from the final call to your
     * function as its sole item.
     * <p>
     * <img width="640" src="https://raw.github.com/wiki/Netflix/RxJava/images/rx-operators/reduce.png">
     * <p>
     * This technique, which is called "reduce" or "aggregate" here, is
     * sometimes called "fold," "accumulate," "compress," or "inject" in other
     * programming contexts. Groovy, for instance, has an <code>inject</code>
     * method that does a similar operation on lists.
     * 
     * @param accumulator an accumulator function to be invoked on each item
     *                    emitted by the source Observable, whose result will
     *                    be used in the next accumulator call
     * @return an Observable that emits a single item that is the result of
     *         accumulating the output from the source Observable
     * @throws IllegalArgumentException if the Observable sequence is empty
     * @see <a href="https://github.com/Netflix/RxJava/wiki/Transforming-Observables#reduce-or-aggregate">reduce()</a>
     * @see <a href="http://msdn.microsoft.com/en-us/library/hh229154.aspx">MSDN: Observable.Aggregate</a>
     * @see <a href="http://en.wikipedia.org/wiki/Fold_(higher-order_function)">Wikipedia: Fold (higher-order function)</a>
     */
    public Observable<T> reduce(Func2<T, T, T> accumulator) {
        /*
         * Discussion and confirmation of implementation at https://github.com/Netflix/RxJava/issues/423#issuecomment-27642532
         * 
         * It should use last() not takeLast(1) since it needs to emit an error if the sequence is empty.
         */
        return create(OperationScan.scan(this, accumulator)).last();
    }

    /**
     * Returns an Observable that counts the total number of items in the
     * source Observable.
     * <p>
     * <img width="640" src="https://raw.github.com/wiki/Netflix/RxJava/images/rx-operators/count.png">
     * 
     * @return an Observable that emits the number of counted elements of the
     *         source Observable as its single item
     * @see <a href="https://github.com/Netflix/RxJava/wiki/Mathematical-Operators#count">count()</a>
     * @see <a href="http://msdn.microsoft.com/en-us/library/hh229470.aspx">MSDN: Observable.Count</a>
     */
    public Observable<Integer> count() {
        return reduce(0, new Func2<Integer, T, Integer>() {
            @Override
            public Integer call(Integer t1, T t2) {
                return t1 + 1;
            }
        });
    }

    /**
     * Returns an Observable that sums up the integers emitted by the source
     * Observable.
     * <p>
     * <img width="640" src="https://raw.github.com/wiki/Netflix/RxJava/images/rx-operators/sum.png">
     * 
     * @param source source Observable to compute the sum of
     * @return an Observable that emits the sum of all the items of the
     *         source Observable as its single item
     * @see <a href="https://github.com/Netflix/RxJava/wiki/Mathematical-Operators#sum">sum()</a>
     * @see <a href="http://msdn.microsoft.com/en-us/library/system.reactive.linq.observable.sum.aspx">MSDN: Observable.Sum</a>
     */
    public static Observable<Integer> sum(Observable<Integer> source) {
        return OperationSum.sum(source);
    }

    /**
     * Returns an Observable that sums up the longs emitted by the source
     * Observable.
     * <p>
     * <img width="640" src="https://raw.github.com/wiki/Netflix/RxJava/images/rx-operators/sum.png">
     * 
     * @param source source Observable to compute the sum of
     * @return an Observable that emits the sum of all the items of the
     *         source Observable as its single item
     * @see <a href="https://github.com/Netflix/RxJava/wiki/Mathematical-Operators#sum">sumLongs()</a>
     * @see <a href="http://msdn.microsoft.com/en-us/library/system.reactive.linq.observable.sum.aspx">MSDN: Observable.Sum</a>
     */
    public static Observable<Long> sumLongs(Observable<Long> source) {
        return OperationSum.sumLongs(source);
    }

    /**
     * Returns an Observable that sums up the floats emitted by the source
     * Observable.
     * <p>
     * <img width="640" src="https://raw.github.com/wiki/Netflix/RxJava/images/rx-operators/sum.png">
     * 
     * @param source source Observable to compute the sum of
     * @return an Observable that emits the sum of all the items of the
     *         source Observable as its single item
     * @see <a href="https://github.com/Netflix/RxJava/wiki/Mathematical-Operators#sum">sumFloats()</a>
     * @see <a href="http://msdn.microsoft.com/en-us/library/system.reactive.linq.observable.sum.aspx">MSDN: Observable.Sum</a>
     */
    public static Observable<Float> sumFloats(Observable<Float> source) {
        return OperationSum.sumFloats(source);
    }

    /**
     * Returns an Observable that sums up the doubles emitted by the source
     * Observable.
     * <p>
     * <img width="640" src="https://raw.github.com/wiki/Netflix/RxJava/images/rx-operators/sum.png">
     * 
     * @param source source Observable to compute the sum of
     * @return an Observable that emits the sum of all the items of the
     *         source Observable as its single item
     * @see <a href="https://github.com/Netflix/RxJava/wiki/Mathematical-Operators#sum">sumDoubles()</a>
     * @see <a href="http://msdn.microsoft.com/en-us/library/system.reactive.linq.observable.sum.aspx">MSDN: Observable.Sum</a>
     */
    public static Observable<Double> sumDoubles(Observable<Double> source) {
        return OperationSum.sumDoubles(source);
    }

    /**
     * Returns an Observable that computes the average of the integers emitted
     * by the source Observable.
     * <p>
     * <img width="640" src="https://raw.github.com/wiki/Netflix/RxJava/images/rx-operators/average.png">
     * 
     * @param source source observable to compute the average of
     * @return an Observable that emits the average of all the items emitted by
     *         the source Observable as its single item
     * @throws IllegalArgumentException if the Observable sequence is empty
     * @see <a href="https://github.com/Netflix/RxJava/wiki/Mathematical-Operators#average">average()</a>
     * @see <a href="http://msdn.microsoft.com/en-us/library/system.reactive.linq.observable.average.aspx">MSDN: Observable.Average</a>
     */
    public static Observable<Integer> average(Observable<Integer> source) {
        return OperationAverage.average(source);
    }

    /**
     * Returns an Observable that computes the average of the longs emitted by
     * the source Observable.
     * <p>
     * <img width="640" src="https://raw.github.com/wiki/Netflix/RxJava/images/rx-operators/average.png">
     * 
     * @param source source observable to compute the average of
     * @return an Observable that emits the average of all the items emitted by
     *         the source Observable as its single item
     * @see <a href="https://github.com/Netflix/RxJava/wiki/Mathematical-Operators#average">averageLongs()</a>
     * @see <a href="http://msdn.microsoft.com/en-us/library/system.reactive.linq.observable.average.aspx">MSDN: Observable.Average</a>
     */
    public static Observable<Long> averageLongs(Observable<Long> source) {
        return OperationAverage.averageLongs(source);
    }

    /**
     * Returns an Observable that computes the average of the floats emitted by
     * the source Observable.
     * <p>
     * <img width="640" src="https://raw.github.com/wiki/Netflix/RxJava/images/rx-operators/average.png">
     * 
     * @param source source observable to compute the average of
     * @return an Observable that emits the average of all the items emitted by
     *         the source Observable as its single item
     * @see <a href="https://github.com/Netflix/RxJava/wiki/Mathematical-Operators#average">averageFloats()</a>
     * @see <a href="http://msdn.microsoft.com/en-us/library/system.reactive.linq.observable.average.aspx">MSDN: Observable.Average</a>
     */
    public static Observable<Float> averageFloats(Observable<Float> source) {
        return OperationAverage.averageFloats(source);
    }

    /**
     * Returns an Observable that computes the average of the doubles emitted
     * by the source Observable.
     * <p>
     * <img width="640" src="https://raw.github.com/wiki/Netflix/RxJava/images/rx-operators/average.png">
     * 
     * @param source source observable to compute the average of
     * @return an Observable that emits the average of all the items emitted by
     *         the source Observable as its single item
     * @see <a href="https://github.com/Netflix/RxJava/wiki/Mathematical-Operators#average">averageDoubles()</a>
     * @see <a href="http://msdn.microsoft.com/en-us/library/system.reactive.linq.observable.average.aspx">MSDN: Observable.Average</a>
     */
    public static Observable<Double> averageDoubles(Observable<Double> source) {
        return OperationAverage.averageDoubles(source);
    }

    /**
     * Returns the minimum item emitted by an Observable. If there are more than
     * one minimum items, its returns the last one.
     * <p>
     * <img width="640" src="https://raw.github.com/wiki/Netflix/RxJava/images/rx-operators/min.png">
     *
     * @param source an Observable sequence to determine the minimum item of
     * @return an Observable that emits the minimum item
     * @throws IllegalArgumentException if the source is empty
     * @see <a href="http://msdn.microsoft.com/en-us/library/hh229715.aspx">MSDN: Observable.Min</a>
     */
    public static <T extends Comparable<? super T>> Observable<T> min(Observable<T> source) {
        return OperationMinMax.min(source);
    }

    /**
     * Returns the minimum item emitted by an Observable according to a
     * specified comparator. If there are more than one minimum items, it
     * returns the last one.
     * <p>
     * <img width="640" src="https://raw.github.com/wiki/Netflix/RxJava/images/rx-operators/min.png">
     *
     * @param comparator the comparer used to compare elements
     * @return an Observable that emits the minimum value according to the
     *         specified comparator
     * @throws IllegalArgumentException if the source is empty
     * @see <a href="https://github.com/Netflix/RxJava/wiki/Mathematical-Operators#min">min()</a>
     * @see <a href="http://msdn.microsoft.com/en-us/library/hh229095.aspx">MSDN: Observable.Min</a>
     */
    public Observable<T> min(Comparator<? super T> comparator) {
        return OperationMinMax.min(this, comparator);
    }

    /**
     * Returns the items emitted by an Observable sequence with the minimum key
     * value. For an empty source, returns an Observable that emits an empty
     * List.
     * <p>
     * <img width="640" src="https://raw.github.com/wiki/Netflix/RxJava/images/rx-operators/minBy.png">
     *
     * @param selector the key selector function
     * @return an Observable that emits a List of the items with the minimum key
     *         value
     * @see <a href="https://github.com/Netflix/RxJava/wiki/Mathematical-Operators#minby">minBy()</a>
     * @see <a href="http://msdn.microsoft.com/en-us/library/hh228970.aspx">MSDN: Observable.MinBy</a>
     */
    public <R extends Comparable<? super R>> Observable<List<T>> minBy(Func1<T, R> selector) {
        return OperationMinMax.minBy(this, selector);
    }

    /**
     * Returns the elements emitted by an Observable with the minimum key value 
     * according to the specified comparator. For an empty source, it returns an
     * Observable that emits an empty List.
     * <p>
     * <img width="640" src="https://raw.github.com/wiki/Netflix/RxJava/images/rx-operators/minBy.png">
     *
     * @param selector the key selector function
     * @param comparator the comparator used to compare key values
     * @return an Observable that emits a List of the elements with the minimum
     *         key value according to the specified comparator
     * @see <a href="https://github.com/Netflix/RxJava/wiki/Mathematical-Operators#minby">minBy()</a>
     * @see <a href="http://msdn.microsoft.com/en-us/library/hh228970.aspx">MSDN: Observable.MinBy</a>
     */
    public <R> Observable<List<T>> minBy(Func1<T, R> selector, Comparator<? super R> comparator) {
        return OperationMinMax.minBy(this, selector, comparator);
    }

    /**
     * Returns the maximum item emitted by an Observable. If there is more
     * than one maximum item, it returns the last one.
     * <p>
     * <img width="640" src="https://raw.github.com/wiki/Netflix/RxJava/images/rx-operators/max.png">
     *
     * @param source an Observable to determine the maximum item of
     * @return an Observable that emits the maximum element
     * @throws IllegalArgumentException if the source is empty
     * @see <a href="https://github.com/Netflix/RxJava/wiki/Mathematical-Operators#max">max()</a>
     * @see <a href="http://msdn.microsoft.com/en-us/library/hh211837.aspx">MSDN: Observable.Max</a>
     */
    public static <T extends Comparable<? super T>> Observable<T> max(Observable<T> source) {
        return OperationMinMax.max(source);
    }

    /**
     * Returns the maximum item emitted by an Observable according to the
     * specified comparator. If there is more than one maximum item, it returns
     * the last one.
     * <p>
     * <img width="640" src="https://raw.github.com/wiki/Netflix/RxJava/images/rx-operators/max.png">
     *
     * @param comparator the comparer used to compare items
     * @return an Observable that emits the maximum item according to the
     *         specified comparator
     * @throws IllegalArgumentException if the source is empty
     * @see <a href="https://github.com/Netflix/RxJava/wiki/Mathematical-Operators#max">max()</a>
     * @see <a href="http://msdn.microsoft.com/en-us/library/hh211635.aspx">MSDN: Observable.Max</a>
     */
    public Observable<T> max(Comparator<? super T> comparator) {
        return OperationMinMax.max(this, comparator);
    }

    /**
     * Returns the items emitted by an Observable with the maximum key value.
     * For an empty source, it returns an Observable that emits an empty List.
     * <p>
     * <img width="640" src="https://raw.github.com/wiki/Netflix/RxJava/images/rx-operators/maxBy.png">
     *
     * @param selector the key selector function
     * @return an Observable that emits a List of the items with the maximum key
     *         value
     * @see <a href="https://github.com/Netflix/RxJava/wiki/Mathematical-Operators#maxby">maxBy()</a>
     * @see <a href="http://msdn.microsoft.com/en-us/library/hh229058.aspx">MSDN: Observable.MaxBy</a>
     */
    public <R extends Comparable<? super R>> Observable<List<T>> maxBy(Func1<T, R> selector) {
        return OperationMinMax.maxBy(this, selector);
    }

    /**
     * Returns the items emitted by an Observable with the maximum key value
     * according to the specified comparator. For an empty source, it returns an
     * Observable that emits an empty List.
     * <p>
     * <img width="640" src="https://raw.github.com/wiki/Netflix/RxJava/images/rx-operators/maxBy.png">
     *
     * @param selector the key selector function
     * @param comparator the comparator used to compare key values
     * @return an Observable that emits a List of the elements with the maximum
     *         key value according to the specified comparator
     * @see <a href="https://github.com/Netflix/RxJava/wiki/Mathematical-Operators#maxby">maxBy()</a>
     * @see <a href="http://msdn.microsoft.com/en-us/library/hh244330.aspx">MSDN: Observable.MaxBy</a>
     */
    public <R> Observable<List<T>> maxBy(Func1<T, R> selector, Comparator<? super R> comparator) {
        return OperationMinMax.maxBy(this, selector, comparator);
    }

    /**
     * Returns a {@link ConnectableObservable} that shares a single subscription
     * to the underlying Observable that will replay all of its items and
     * notifications to any future {@link Observer}.
     * <p>
     * <img width="640" src="https://raw.github.com/wiki/Netflix/RxJava/images/rx-operators/replay.png">
     * 
     * @return a {@link ConnectableObservable} that upon connection causes the
     *         source Observable to emit items to its {@link Observer}s
     * @see <a href="https://github.com/Netflix/RxJava/wiki/Connectable-Observable-Operators#observablereplay">replay()</a>
     */
    public ConnectableObservable<T> replay() {
        return OperationMulticast.multicast(this, ReplaySubject.<T> create());
    }

    /**
     * Retry subscription to origin Observable upto given retry count.
     * <p>
     * <img width="640" src="https://raw.github.com/wiki/Netflix/RxJava/images/rx-operators/retry.png">
     * <p>
     * If {@link Observer#onError} is invoked the source Observable will be
     * re-subscribed to as many times as defined by retryCount.
     * <p>
     * Any {@link Observer#onNext} calls received on each attempt will be
     * emitted and concatenated together.
     * <p>
     * For example, if an Observable fails on first time but emits [1, 2] then
     * succeeds the second time and emits [1, 2, 3, 4, 5] then the complete
     * output would be [1, 2, 1, 2, 3, 4, 5, onCompleted].
     * 
     * @param retryCount number of retry attempts before failing
     * @return an Observable with retry logic
     * @see <a href="https://github.com/Netflix/RxJava/wiki/Error-Handling-Operators#retry">retry()</a>
     */
    public Observable<T> retry(int retryCount) {
        return create(OperationRetry.retry(this, retryCount));
    }

    /**
     * Retry subscription to origin Observable whenever <code>onError</code> is
     * called (infinite retry count).
     * <p>
     * <img width="640" src="https://raw.github.com/wiki/Netflix/RxJava/images/rx-operators/retry.png">
     * <p>
     * If {@link Observer#onError} is invoked the source Observable will be
     * re-subscribed to.
     * <p>
     * Any {@link Observer#onNext} calls received on each attempt will be
     * emitted and concatenated together.
     * <p>
     * For example, if an Observable fails on first time but emits [1, 2] then
     * succeeds the second time and emits [1, 2, 3, 4, 5] then the complete
     * output would be [1, 2, 1, 2, 3, 4, 5, onCompleted].
     * 
     * @return an Observable with retry logic
     * @see <a href="https://github.com/Netflix/RxJava/wiki/Error-Handling-Operators#retry">retry()</a>
     */
    public Observable<T> retry() {
        return create(OperationRetry.retry(this));
    }

    /**
     * This method has similar behavior to {@link #replay} except that this
     * auto-subscribes to the source Observable rather than returning a
     * {@link ConnectableObservable}.
     * <p>
     * <img width="640" src="https://raw.github.com/wiki/Netflix/RxJava/images/rx-operators/cache.png">
     * <p>
     * This is useful when you want an Observable to cache responses and you
     * can't control the subscribe/unsubscribe behavior of all the
     * {@link Observer}s.
     * <p>
     * Note: You sacrifice the ability to unsubscribe from the origin when you
     * use the <code>cache()</code> operator so be careful not to use this
     * operator on Observables that emit an infinite or very large number of
     * items that will use up memory.
     * 
     * @return an Observable that, when first subscribed to, caches all of its
     *         notifications for the benefit of subsequent subscribers.
     * @see <a href="https://github.com/Netflix/RxJava/wiki/Observable-Utility-Operators#cache">cache()</a>
     */
    public Observable<T> cache() {
        return create(OperationCache.cache(this));
    }

    /**
     * Perform work in parallel by sharding an {@code Observable<T>} on a
     * {@link Schedulers#threadPoolForComputation()} {@link Scheduler} and
     * return an {@code Observable<R>} with the output.
     * <p>
     * <img width="640" src="https://raw.github.com/wiki/Netflix/RxJava/images/rx-operators/parallel.png">
     * 
     * @param f a {@link Func1} that applies Observable operators to
     *          {@code Observable<T>} in parallel and returns an
     *          {@code Observable<R>}
     * @return an Observable with the output of the {@link Func1} executed on a
     *         {@link Scheduler}
     * @see <a href="https://github.com/Netflix/RxJava/wiki/Observable-Utility-Operators#parallel">parallel()</a>
     */
    public <R> Observable<R> parallel(Func1<Observable<T>, Observable<R>> f) {
        return OperationParallel.parallel(this, f);
    }

    /**
     * Perform work in parallel by sharding an {@code Observable<T>} on a
     * {@link Scheduler} and return an {@code Observable<R>} with the output.
     * <p>
     * <img width="640" src="https://raw.github.com/wiki/Netflix/RxJava/images/rx-operators/parallel.png">
     * 
     * @param f a {@link Func1} that applies Observable operators to
     *          {@code Observable<T>} in parallel and returns an
     *          {@code Observable<R>}
     * @param s a {@link Scheduler} to perform the work on
     * @return an Observable with the output of the {@link Func1} executed on a
     *         {@link Scheduler}
     * @see <a href="https://github.com/Netflix/RxJava/wiki/Observable-Utility-Operators#parallel">parallel()</a>
     */

    public <R> Observable<R> parallel(final Func1<Observable<T>, Observable<R>> f, final Scheduler s) {
        return OperationParallel.parallel(this, f, s);
    }

    
    /**
     * Merges an <code>Observable&lt;Observable&lt;T&gt;&gt;</code> to
     * <code>Observable&lt;Observable&lt;T&gt;&gt;</code> with the number of
     * inner Observables defined by <code>parallelObservables</code>.
     * <p>
     * For example, if the original
     * <code>Observable&lt;Observable&lt;T&gt;&gt;</code> has 100 Observables to
     * be emitted and <code>parallelObservables</code> is 8, the 100 will be
     * grouped onto 8 output Observables.
     * <p>
     * This is a mechanism for efficiently processing <i>n</i> number of
     * Observables on a smaller <i>m</i> number of resources (typically CPU
     * cores).
     * <p>
     * <img width="640" src="https://raw.github.com/wiki/Netflix/RxJava/images/rx-operators/parallelMerge.png">
     * 
     * @param parallelObservables the number of Observables to merge into
     * @return an Observable of Observables constrained to number defined by
     *         <code>parallelObservables</code>
     * @see <a href="https://github.com/Netflix/RxJava/wiki/Combining-Observables#parallelmerge">parallelMerge()</a>
     */
    public static <T> Observable<Observable<T>> parallelMerge(Observable<Observable<T>> source, int parallelObservables) {
        return OperationParallelMerge.parallelMerge(source, parallelObservables);
    }
    
    /**
     * Merges an <code>Observable&lt;Observable&lt;T&gt;&gt;</code> to
     * <code>Observable&lt;Observable&lt;T&gt;&gt;</code> with the number of
     * inner Observables defined by <code>parallelObservables</code> and runs
     * each Observable on the defined Scheduler.
     * <p>
     * For example, if the original
     * <code>Observable&lt;Observable&lt;T&gt;&gt;</code> has 100 Observables to
     * be emitted and <code>parallelObservables</code> is 8, the 100 will be
     * grouped onto 8 output Observables.
     * <p>
     * This is a mechanism for efficiently processing <i>n</i> number of
     * Observables on a smaller <i>m</i> number of resources (typically CPU
     * cores).
     * <p>
     * <img width="640" src="https://raw.github.com/wiki/Netflix/RxJava/images/rx-operators/parallelMerge.png">
     * 
     * @param parallelObservables the number of Observables to merge into
     * @return an Observable of Observables constrained to number defined by
     *         <code>parallelObservables</code>.
     * @see <a href="https://github.com/Netflix/RxJava/wiki/Combining-Observables#parallelmerge">parallelMerge()</a>
     */
    public static <T> Observable<Observable<T>> parallelMerge(Observable<Observable<T>> source, int parallelObservables, Scheduler scheduler) {
        return OperationParallelMerge.parallelMerge(source, parallelObservables, scheduler);
    }
    
    /**
     * Returns a {@link ConnectableObservable}, which waits until its
     * {@link ConnectableObservable#connect connect} method is called before it
     * begins emitting items to those {@link Observer}s that have subscribed to
     * it.
     * <p>
     * <img width="640" src="https://raw.github.com/wiki/Netflix/RxJava/images/rx-operators/publishConnect.png">
     * 
     * @return a {@link ConnectableObservable} that upon connection causes the
     *         source Observable to emit items to its {@link Observer}s
     * @see <a href="https://github.com/Netflix/RxJava/wiki/Connectable-Observable-Operators#observablepublish-and-observablemulticast">publish()</a>
     */
    public ConnectableObservable<T> publish() {
        return OperationMulticast.multicast(this, PublishSubject.<T> create());
    }

    /**
     * Returns a {@link ConnectableObservable} that shares a single subscription
     * that contains the last notification only.
     * <p>
     * <img width="640" src="https://raw.github.com/wiki/Netflix/RxJava/images/rx-operators/publishLast.png">
     * 
     * @return a {@link ConnectableObservable}
     * @see <a href="https://github.com/Netflix/RxJava/wiki/Connectable-Observable-Operators#observablepublishlast">publishLast()</a>
     */
    public ConnectableObservable<T> publishLast() {
        return OperationMulticast.multicast(this, AsyncSubject.<T> create());
    }

    /**
     * Synonymous with <code>reduce()</code>.
     * <p>
     * <img width="640" src="https://raw.github.com/wiki/Netflix/RxJava/images/rx-operators/aggregate.png">
     *
     * @see <a href="https://github.com/Netflix/RxJava/wiki/Transforming-Observables#reduce-or-aggregate">aggregate()</a>
     * @see #reduce(Func2)
     */
    public Observable<T> aggregate(Func2<T, T, T> accumulator) {
        return reduce(accumulator);
    }

    /**
     * Returns an Observable that applies a function of your choosing to the
     * first item emitted by a source Observable, then feeds the result of that
     * function along with the second item emitted by an Observable into the
     * same function, and so on until all items have been emitted by the source
     * Observable, emitting the final result from the final call to your
     * function as its sole item.
     * <p>
     * <img width="640" src="https://raw.github.com/wiki/Netflix/RxJava/images/rx-operators/reduceSeed.png">
     * <p>
     * This technique, which is called "reduce" or "aggregate" here, is
     * sometimes called "fold," "accumulate," "compress," or "inject" in other
     * programming contexts. Groovy, for instance, has an <code>inject</code>
     * method that does a similar operation on lists.
     * 
     * @param initialValue the initial (seed) accumulator value
     * @param accumulator an accumulator function to be invoked on each item
     *                    emitted by the source Observable, the result of which
     *                    will be used in the next accumulator call
     * @return an Observable that emits a single item that is the result of
     *         accumulating the output from the items emitted by the source
     *         Observable
     * @see <a href="https://github.com/Netflix/RxJava/wiki/Transforming-Observables#reduce-or-aggregate">reduce()</a>
     * @see <a href="http://msdn.microsoft.com/en-us/library/hh229154.aspx">MSDN: Observable.Aggregate</a>
     * @see <a href="http://en.wikipedia.org/wiki/Fold_(higher-order_function)">Wikipedia: Fold (higher-order function)</a>
     */
    public <R> Observable<R> reduce(R initialValue, Func2<R, ? super T, R> accumulator) {
        return create(OperationScan.scan(this, initialValue, accumulator)).takeLast(1);
    }

    /**
     * Synonymous with <code>reduce()</code>.
     * <p>
     * <img width="640" src="https://raw.github.com/wiki/Netflix/RxJava/images/rx-operators/aggregateSeed.png">
     * 
     * @see <a href="https://github.com/Netflix/RxJava/wiki/Transforming-Observables#reduce-or-aggregate">aggregate()</a>
     * @see #reduce(Object, Func2)
     */
    public <R> Observable<R> aggregate(R initialValue, Func2<R, ? super T, R> accumulator) {
        return reduce(initialValue, accumulator);
    }

    /**
     * Returns an Observable that applies a function of your choosing to the
     * first item emitted by a source Observable, then feeds the result of that
     * function along with the second item emitted by an Observable into the
     * same function, and so on until all items have been emitted by the source
     * Observable, emitting the result of each of these iterations.
     * <p>
     * <img width="640" src="https://raw.github.com/wiki/Netflix/RxJava/images/rx-operators/scan.png">
     * <p>
     * This sort of function is sometimes called an accumulator.
     * <p>
     * Note that when you pass a seed to <code>scan()</code> the resulting
     * Observable will emit that seed as its first emitted item.
     * 
     * @param accumulator an accumulator function to be invoked on each item
     *                    emitted by the source Observable, whose result will be
     *                    emitted to {@link Observer}s via
     *                    {@link Observer#onNext onNext} and used in the next
     *                    accumulator call
     * @return an Observable that emits the results of each call to the
     *         accumulator function
     * @see <a href="https://github.com/Netflix/RxJava/wiki/Transforming-Observables#scan">scan()</a>
     * @see <a href="http://msdn.microsoft.com/en-us/library/hh211665.aspx">MSDN: Observable.Scan</a>
     */
    public Observable<T> scan(Func2<T, T, T> accumulator) {
        return create(OperationScan.scan(this, accumulator));
    }

    /**
     * Returns an Observable that emits the results of sampling the items
     * emitted by the source Observable at a specified time interval.
     * <p>
     * <img width="640" src="https://raw.github.com/wiki/Netflix/RxJava/images/rx-operators/sample.png">
     * 
     * @param period the sampling rate
     * @param unit the {@link TimeUnit} in which <code>period</code> is defined
     * @return an Observable that emits the results of sampling the items
     *         emitted by the source Observable at the specified time interval
     * @see <a href="https://github.com/Netflix/RxJava/wiki/Filtering-Observables#sample-or-throttlelast">sample()</a>
     */
    public Observable<T> sample(long period, TimeUnit unit) {
        return create(OperationSample.sample(this, period, unit));
    }

    /**
     * Returns an Observable that emits the results of sampling the items
     * emitted by the source Observable at a specified time interval.
     * <p>
     * <img width="640" src="https://raw.github.com/wiki/Netflix/RxJava/images/rx-operators/sample.png">
     * 
     * @param period the sampling rate
     * @param unit the {@link TimeUnit} in which <code>period</code> is defined
     * @param scheduler the {@link Scheduler} to use when sampling
     * @return an Observable that emits the results of sampling the items
     *         emitted by the source Observable at the specified time interval
     * @see <a href="https://github.com/Netflix/RxJava/wiki/Filtering-Observables#sample-or-throttlelast">sample()</a>
     */
    public Observable<T> sample(long period, TimeUnit unit, Scheduler scheduler) {
        return create(OperationSample.sample(this, period, unit, scheduler));
    }

    /**
     * Returns an Observable that applies a function of your choosing to the
     * first item emitted by a source Observable, then feeds the result of that
     * function along with the second item emitted by an Observable into the
     * same function, and so on until all items have been emitted by the source
     * Observable, emitting the result of each of these iterations.
     * <p>
     * <img width="640" src="https://raw.github.com/wiki/Netflix/RxJava/images/rx-operators/scanSeed.png">
     * <p>
     * This sort of function is sometimes called an accumulator.
     * <p>
     * Note that when you pass a seed to <code>scan()</code> the resulting
     * Observable will emit that seed as its first emitted item.
     * 
     * @param initialValue the initial (seed) accumulator value
     * @param accumulator an accumulator function to be invoked on each item
     *                    emitted by the source Observable, whose result will be
     *                    emitted to {@link Observer}s via
     *                    {@link Observer#onNext onNext} and used in the next
     *                    accumulator call
     * @return an Observable that emits the results of each call to the
     *         accumulator function
     * @see <a href="https://github.com/Netflix/RxJava/wiki/Transforming-Observables#scan">scan()</a>
     * @see <a href="http://msdn.microsoft.com/en-us/library/hh211665.aspx">MSDN: Observable.Scan</a>
     */
    public <R> Observable<R> scan(R initialValue, Func2<R, ? super T, R> accumulator) {
        return create(OperationScan.scan(this, initialValue, accumulator));
    }

    /**
     * Returns an Observable that emits a Boolean that indicates whether all of
     * the items emitted by the source Observable satisfy a condition.
     * <p>
     * <img width="640" src="https://raw.github.com/wiki/Netflix/RxJava/images/rx-operators/all.png">
     * 
     * @param predicate a function that evaluates an item and returns a Boolean
     * @return an Observable that emits <code>true</code> if all items emitted
     *         by the source Observable satisfy the predicate; otherwise,
     *         <code>false</code>
     * @see <a href="https://github.com/Netflix/RxJava/wiki/Observable-Utility-Operators#all">all()</a>
     */
    public Observable<Boolean> all(Func1<? super T, Boolean> predicate) {
        return create(OperationAll.all(this, predicate));
    }

    /**
     * Returns an Observable that skips the first <code>num</code> items emitted
     * by the source Observable and emits the remainder.
     * <p>
     * <img width="640" src="https://raw.github.com/wiki/Netflix/RxJava/images/rx-operators/skip.png">
     * <p>
     * You can ignore the first <code>num</code> items emitted by an Observable
     * and attend only to those items that come after, by modifying the
     * Observable with the <code>skip</code> method.
     * 
     * @param num the number of items to skip
     * @return an Observable that is identical to the source Observable except
     *         that it does not emit the first <code>num</code> items that the
     *         source emits
     * @see <a href="https://github.com/Netflix/RxJava/wiki/Filtering-Observables#skip">skip()</a>
     */
    public Observable<T> skip(int num) {
        return create(OperationSkip.skip(this, num));
    }

    /**
     * Returns an Observable that emits only the very first item emitted by the
     * source Observable.
     * <p>
     * <img width="640" src="https://raw.github.com/wiki/Netflix/RxJava/images/rx-operators/first.png">
     * 
     * @return an Observable that emits only the very first item from the
     *         source, or none if the source Observable completes without
     *         emitting a single item
     * @see <a href="https://github.com/Netflix/RxJava/wiki/Filtering-Observables#first">first()</a>
     * @see <a href="http://msdn.microsoft.com/en-us/library/hh229177.aspx">MSDN: Observable.First</a>
     */
    public Observable<T> first() {
        return take(1);
    }

    /**
     * Returns an Observable that emits only the very first item emitted by the
     * source Observable that satisfies a given condition.
     * <p>
     * <img width="640" src="https://raw.github.com/wiki/Netflix/RxJava/images/rx-operators/firstN.png">
     * 
     * @param predicate the condition any source emitted item has to satisfy
     * @return an Observable that emits only the very first item satisfying the
     *         given condition from the source, or none if the source Observable
     *         completes without emitting a single matching item
     * @see <a href="https://github.com/Netflix/RxJava/wiki/Filtering-Observables#first">first()</a>
     * @see <a href="http://msdn.microsoft.com/en-us/library/hh229177.aspx">MSDN: Observable.First</a>
     */
    public Observable<T> first(Func1<? super T, Boolean> predicate) {
        return skipWhile(not(predicate)).take(1);
    }

    /**
     * Returns an Observable that emits only the very first item emitted by the
     * source Observable, or a default value.
     * <p>
     * <img width="640" src="https://raw.github.com/wiki/Netflix/RxJava/images/rx-operators/firstOrDefault.png">
     * 
     * @param defaultValue the default value to emit if the source Observable
     *                     doesn't emit anything
     * @return an Observable that emits only the very first item from the
     *         source, or a default value if the source Observable completes
     *         without emitting a single item
     * @see <a href="https://github.com/Netflix/RxJava/wiki/Filtering-Observables#firstordefault">firstOrDefault()</a>
     * @see <a href="http://msdn.microsoft.com/en-us/library/hh229320.aspx">MSDN: Observable.FirstOrDefault</a>
     */
    public Observable<T> firstOrDefault(T defaultValue) {
        return create(OperationFirstOrDefault.firstOrDefault(this, defaultValue));
    }

    /**
     * Returns an Observable that emits only the very first item emitted by the
     * source Observable that satisfies a given condition, or a default value
     * otherwise.
     * <p>
     * <img width="640" src="https://raw.github.com/wiki/Netflix/RxJava/images/rx-operators/firstOrDefaultN.png">
     * 
     * @param predicate the condition any source emitted item has to satisfy
     * @param defaultValue the default value to emit if the source Observable
     *        doesn't emit anything that satisfies the given condition
     * @return an Observable that emits only the very first item from the source
     *         that satisfies the given condition, or a default value otherwise
     * @see <a href="https://github.com/Netflix/RxJava/wiki/Filtering-Observables#firstordefault">firstOrDefault()</a>
     * @see <a href="http://msdn.microsoft.com/en-us/library/hh229759.aspx">MSDN: Observable.FirstOrDefault</a>
     */
    public Observable<T> firstOrDefault(Func1<? super T, Boolean> predicate, T defaultValue) {
        return create(OperationFirstOrDefault.firstOrDefault(this, predicate, defaultValue));
    }

    /**
     * Returns the elements of the specified sequence or the specified default
     * value in a singleton sequence if the sequence is empty.
     * <p>
     * <img width="640" src="https://raw.github.com/wiki/Netflix/RxJava/images/rx-operators/defaultIfEmpty.png">
     * 
     * @param defaultValue the value to return if the sequence is empty
     * @return an Observable that emits the specified default value if the
     *         source is empty; otherwise, the items emitted by the source
     * @see <a href="https://github.com/Netflix/RxJava/wiki/Transforming-Observables#defaultifempty">defaultIfEmpty()</a>
     * @see <a href="http://msdn.microsoft.com/en-us/library/hh229624.aspx">MSDN: Observable.DefaultIfEmpty</a>
     */
    public Observable<T> defaultIfEmpty(T defaultValue) {
        return create(OperationDefaultIfEmpty.defaultIfEmpty(this, defaultValue));
    }

    /**
     * Returns an Observable that emits only the first <code>num</code> items
     * emitted by the source Observable.
     * <p>
     * <img width="640" src="https://raw.github.com/wiki/Netflix/RxJava/images/rx-operators/take.png">
     * <p>
     * This method returns an Observable that will invoke a subscribing
     * {@link Observer}'s {@link Observer#onNext onNext} function a maximum of
     * <code>num</code> times before invoking
     * {@link Observer#onCompleted onCompleted}.
     * 
     * @param num the number of items to emit
     * @return an Observable that emits only the first <code>num</code> items
     *         from the source Observable, or all of the items from the source
     *         Observable if that Observable emits fewer than <code>num</code>
     *         items
     * @see <a href="https://github.com/Netflix/RxJava/wiki/Filtering-Observables#take">take()</a>
     */
    public Observable<T> take(final int num) {
        return create(OperationTake.take(this, num));
    }

    /**
     * Returns an Observable that emits items emitted by the source Observable
     * so long as a specified condition is true.
     * <p>
     * <img width="640" src="https://raw.github.com/wiki/Netflix/RxJava/images/rx-operators/takeWhile.png">
     * 
     * @param predicate a function that evaluates an item emitted by the source
     *                  Observable and returns a Boolean
     * @return an Observable that emits the items from the source Observable so
     *         long as each item satisfies the condition defined by
     *         <code>predicate</code>
     * @see <a href="https://github.com/Netflix/RxJava/wiki/Filtering-Observables#takewhile-and-takewhilewithindex">takeWhile()</a>
     */
    public Observable<T> takeWhile(final Func1<? super T, Boolean> predicate) {
        return create(OperationTakeWhile.takeWhile(this, predicate));
    }

    /**
     * Returns an Observable that emits the items emitted by a source Observable
     * so long as a given predicate remains true, where the predicate can
     * operate on both the item and its index relative to the complete sequence.
     * <p>
     * <img width="640" src="https://raw.github.com/wiki/Netflix/RxJava/images/rx-operators/takeWhileWithIndex.png">
     * 
     * @param predicate a function to test each item emitted by the source
     *                  Observable for a condition; the second parameter of the
     *                  function represents the index of the source item
     * @return an Observable that emits items from the source Observable so long
     *         as the predicate continues to return <code>true</code> for each
     *         item, then completes
     * @see <a href="https://github.com/Netflix/RxJava/wiki/Filtering-Observables#takewhile-and-takewhilewithindex">takeWhileWithIndex()</a>
     */
    public Observable<T> takeWhileWithIndex(final Func2<? super T, ? super Integer, Boolean> predicate) {
        return create(OperationTakeWhile.takeWhileWithIndex(this, predicate));
    }

    /**
     * Returns an Observable that emits only the very first item emitted by the
     * source Observable.
     * <p>
     * <img width="640" src="https://raw.github.com/wiki/Netflix/RxJava/images/rx-operators/first.png">
     * 
     * @return an Observable that emits only the very first item from the
     *         source, or none if the source Observable completes without
     *         emitting a single item
     * @see <a href="https://github.com/Netflix/RxJava/wiki/Filtering-Observables#first">first()</a>
     * @see <a href="http://msdn.microsoft.com/en-us/library/hh229177.aspx">MSDN: Observable.First</a>
     * @see #first()
     */
    public Observable<T> takeFirst() {
        return first();
    }

    /**
     * Returns an Observable that emits only the very first item emitted by the
     * source Observable that satisfies a given condition.
     * <p>
     * <img width="640" src="https://raw.github.com/wiki/Netflix/RxJava/images/rx-operators/firstN.png">
     * 
     * @param predicate the condition any source emitted item has to satisfy
     * @return an Observable that emits only the very first item satisfying the
     *         given condition from the source, or none if the source Observable
     *         completes without emitting a single matching item
     * @see <a href="https://github.com/Netflix/RxJava/wiki/Filtering-Observables#first">first()</a>
     * @see <a href="http://msdn.microsoft.com/en-us/library/hh229177.aspx">MSDN: Observable.First</a>
     * @see #first(Func1)
     */
    public Observable<T> takeFirst(Func1<? super T, Boolean> predicate) {
        return first(predicate);
    }

    /**
     * Returns an Observable that emits only the last <code>count</code> items
     * emitted by the source Observable.
     * <p>
     * <img width="640" src="https://raw.github.com/wiki/Netflix/RxJava/images/rx-operators/last.png">
     * 
     * @param count the number of items to emit from the end of the sequence
     *              emitted by the source Observable
     * @return an Observable that emits only the last <code>count</code> items
     *         emitted by the source Observable
     * @see <a href="https://github.com/Netflix/RxJava/wiki/Filtering-Observables#takelast">takeLast()</a>
     */
    public Observable<T> takeLast(final int count) {
        return create(OperationTakeLast.takeLast(this, count));
    }

    /**
     * Returns an Observable that emits the items from the source Observable
     * only until the <code>other</code> Observable emits an item.
     * <p>
     * <img width="640" src="https://raw.github.com/wiki/Netflix/RxJava/images/rx-operators/takeUntil.png">
     * 
     * @param other the Observable whose first emitted item will cause
     *              <code>takeUntil</code> to stop emitting items from the
     *              source Observable
     * @param <E> the type of items emitted by <code>other</code>
     * @return an Observable that emits the items of the source Observable until
     *         such time as <code>other</code> emits its first item
     * @see <a href="https://github.com/Netflix/RxJava/wiki/Combining-Observables#takeuntil">takeUntil()</a>
     */
    public <E> Observable<T> takeUntil(Observable<? extends E> other) {
        return OperationTakeUntil.takeUntil(this, other);
    }

    /**
     * Returns an Observable that bypasses all items from the source Observable
     * as long as the specified condition holds true, but emits all further
     * source items as soon as the condition becomes false.
     * <p>
     * <img width="640" src="https://raw.github.com/wiki/Netflix/RxJava/images/rx-operators/skipWhileWithIndex.png">
     * 
     * @param predicate a function to test each item emitted from the source
     *                  Observable for a condition. It receives the emitted item
     *                  as the first parameter and the index of the emitted item
     *                  as a second parameter.
     * @return an Observable that emits all items from the source Observable as
     *         soon as the condition becomes false
     * @see <a href="https://github.com/Netflix/RxJava/wiki/Filtering-Observables#skipwhile-and-skipwhilewithindex">skipWhileWithIndex()</a>
     * @see <a href="http://msdn.microsoft.com/en-us/library/hh211631.aspx">MSDN: Observable.SkipWhile</a>
     */
    public Observable<T> skipWhileWithIndex(Func2<? super T, Integer, Boolean> predicate) {
        return create(OperationSkipWhile.skipWhileWithIndex(this, predicate));
    }

    /**
     * Returns an Observable that bypasses all items from the source Observable
     * as long as the specified condition holds true, but emits all further
     * source items as soon as the condition becomes false.
     * <p>
     * <img width="640" src="https://raw.github.com/wiki/Netflix/RxJava/images/rx-operators/skipWhile.png">
     * 
     * @param predicate a function to test each item emitted from the source
     *                  Observable for a condition
     * @return an Observable that emits all items from the source Observable as
     *         soon as the condition becomes false
     * @see <a href="https://github.com/Netflix/RxJava/wiki/Filtering-Observables#skipwhile-and-skipwhilewithindex">skipWhile()</a>
     * @see <a href="http://msdn.microsoft.com/en-us/library/hh229685.aspx">MSDN: Observable.SkipWhile</a>
     */
    public Observable<T> skipWhile(Func1<? super T, Boolean> predicate) {
        return create(OperationSkipWhile.skipWhile(this, predicate));
    }

    /**
     * Bypasses a specified number of items at the end of an Observable
     * sequence.
     * <p>
     * This operator accumulates a queue with a length enough to store the first
     * <code>count</code> items. As more items are received, items are taken
     * from the front of the queue and produced on the result sequence. This
     * causes elements to be delayed.
     * <p>
     * <img width="640" src="https://raw.github.com/wiki/Netflix/RxJava/images/rx-operators/skipLast.png">
     * 
     * @param count number of elements to bypass at the end of the source
     *            sequence
     * @return an Observable sequence emitting the source sequence items
     *         except for the bypassed ones at the end
     * @throws IndexOutOfBoundsException if <code>count</code> is less than zero
     * @see <a href="https://github.com/Netflix/RxJava/wiki/Filtering-Observables#skiplast">skipLast()</a>
     * @see <a href="http://msdn.microsoft.com/en-us/library/hh211750.aspx">MSDN: Observable.SkipLast</a>
     */
    public Observable<T> skipLast(int count) {
        return create(OperationSkipLast.skipLast(this, count));
    }

    /**
     * Returns an Observable that emits a single item, a list composed of all
     * the items emitted by the source Observable.
     * <p>
     * <img width="640" src="https://raw.github.com/wiki/Netflix/RxJava/images/rx-operators/toList.png">
     * <p>
     * Normally, an Observable that returns multiple items will do so by
     * invoking its {@link Observer}'s {@link Observer#onNext onNext} method for
     * each such item. You can change this behavior, instructing the Observable
     * to compose a list of all of these items and then to invoke the Observer's
     * <code>onNext</code> function once, passing it the entire list, by calling
     * the Observable's <code>toList</code> method prior to calling its
     * {@link #subscribe} method.
     * <p>
     * Be careful not to use this operator on Observables that emit infinite or
     * very large numbers of items, as you do not have the option to
     * unsubscribe.
     * 
     * @return an Observable that emits a single item: a List containing all of
     *         the items emitted by the source Observable.
     * @see <a href="https://github.com/Netflix/RxJava/wiki/Observable-Utility-Operators#tolist">toList()</a>
     */
    public Observable<List<T>> toList() {
        return create(OperationToObservableList.toObservableList(this));
    }

    /**
     * Return an Observable that emits the items emitted by the source
     * Observable, in a sorted order (each item emitted by the Observable must
     * implement {@link Comparable} with respect to all other items in the
     * sequence).
     * <p>
     * <img width="640" src="https://raw.github.com/wiki/Netflix/RxJava/images/rx-operators/toSortedList.png">
     * 
     * @throws ClassCastException if any item emitted by the Observable does not
     *                            implement {@link Comparable} with respect to
     *                            all other items emitted by the Observable
     * @return an Observable that emits the items from the source Observable in
     *         sorted order
     * @see <a href="https://github.com/Netflix/RxJava/wiki/Observable-Utility-Operators#tosortedlist">toSortedList()</a>
     */
    public Observable<List<T>> toSortedList() {
        return create(OperationToObservableSortedList.toSortedList(this));
    }

    /**
     * Return an Observable that emits the items emitted by the source
     * Observable, in a sorted order based on a specified comparison function
     * <p>
     * <img width="640" src="https://raw.github.com/wiki/Netflix/RxJava/images/rx-operators/toSortedList.f.png">
     * 
     * @param sortFunction a function that compares two items emitted by the
     *                     source Observable and returns an Integer that
     *                     indicates their sort order
     * @return an Observable that emits the items from the source Observable in
     *         sorted order
     * @see <a href="https://github.com/Netflix/RxJava/wiki/Observable-Utility-Operators#tosortedlist">toSortedList()</a>
     */
    public Observable<List<T>> toSortedList(Func2<? super T, ? super T, Integer> sortFunction) {
        return create(OperationToObservableSortedList.toSortedList(this, sortFunction));
    }

    /**
     * Emit a specified set of items before beginning to emit items from the
     * source Observable.
     * <p>
     * <img width="640" src="https://raw.github.com/wiki/Netflix/RxJava/images/rx-operators/startWith.png">
     * 
     * @param values Iterable of the items you want the modified Observable to
     *               emit first
     * @return an Observable that exhibits the modified behavior
     * @see <a href="https://github.com/Netflix/RxJava/wiki/Combining-Observables#startwith">startWith()</a>
     */
    public Observable<T> startWith(Iterable<T> values) {
        return concat(Observable.<T> from(values), this);
    }

    /**
     * Emit a specified set of items with the specified scheduler before
     * beginning to emit items from the source Observable.
     * <p>
     * <img width="640" src="https://raw.github.com/wiki/Netflix/RxJava/images/rx-operators/startWith.s.png">
     * 
     * @param values iterable of the items you want the modified Observable to
     *               emit first
     * @param scheduler the scheduler to emit the prepended values on
     * @return an Observable that exhibits the modified behavior
     * @see <a href="https://github.com/Netflix/RxJava/wiki/Combining-Observables#startwith">startWith()</a>
     * @see <a href="http://msdn.microsoft.com/en-us/library/hh229372.aspx">MSDN: Observable.StartWith</a>
     */
    public Observable<T> startWith(Iterable<T> values, Scheduler scheduler) {
        return concat(from(values, scheduler), this);
    }

    /**
     * Emit a specified array of items with the specified scheduler before
     * beginning to emit items from the source Observable.
     * <p>
     * <img width="640" src="https://raw.github.com/wiki/Netflix/RxJava/images/rx-operators/startWith.s.png">
     *
     * @param values the items you want the modified Observable to emit first
     * @param scheduler the scheduler to emit the prepended values on
     * @return an Observable that exhibits the modified behavior
     * @see <a href="https://github.com/Netflix/RxJava/wiki/Combining-Observables#startwith">startWith()</a>
     * @see <a href="http://msdn.microsoft.com/en-us/library/hh229372.aspx">MSDN: Observable.StartWith</a>
     */
    public Observable<T> startWith(T[] values, Scheduler scheduler) {
        return startWith(Arrays.asList(values), scheduler);
    }

    /**
     * Emit a specified item before beginning to emit items from the source
     * Observable.
     * <p>
     * <img width="640" src="https://raw.github.com/wiki/Netflix/RxJava/images/rx-operators/startWith.png">
     * 
     * @param t1 item to emit
     * @return an Observable that exhibits the modified behavior
     * @see <a href="https://github.com/Netflix/RxJava/wiki/Combining-Observables#startwith">startWith()</a>
     */
    public Observable<T> startWith(T t1) {
        return concat(Observable.<T> from(t1), this);
    }

    /**
     * Emit a specified set of items before beginning to emit items from the
     * source Observable.
     * <p>
     * <img width="640" src="https://raw.github.com/wiki/Netflix/RxJava/images/rx-operators/startWith.png">
     * 
     * @param t1 first item to emit
     * @param t2 second item to emit
     * @return an Observable that exhibits the modified behavior
     * @see <a href="https://github.com/Netflix/RxJava/wiki/Combining-Observables#startwith">startWith()</a>
     */
    public Observable<T> startWith(T t1, T t2) {
        return concat(Observable.<T> from(t1, t2), this);
    }

    /**
     * Emit a specified set of items before beginning to emit items from the
     * source Observable.
     * <p>
     * <img width="640" src="https://raw.github.com/wiki/Netflix/RxJava/images/rx-operators/startWith.png">
     * 
     * @param t1 first item to emit
     * @param t2 second item to emit
     * @param t3 third item to emit
     * @return an Observable that exhibits the modified behavior
     * @see <a href="https://github.com/Netflix/RxJava/wiki/Combining-Observables#startwith">startWith()</a>
     */
    public Observable<T> startWith(T t1, T t2, T t3) {
        return concat(Observable.<T> from(t1, t2, t3), this);
    }

    /**
     * Emit a specified set of items before beginning to emit items from the
     * source Observable.
     * <p>
     * <img width="640" src="https://raw.github.com/wiki/Netflix/RxJava/images/rx-operators/startWith.png">
     * 
     * @param t1 first item to emit
     * @param t2 second item to emit
     * @param t3 third item to emit
     * @param t4 fourth item to emit
     * @return an Observable that exhibits the modified behavior
     * @see <a href="https://github.com/Netflix/RxJava/wiki/Combining-Observables#startwith">startWith()</a>
     */
    public Observable<T> startWith(T t1, T t2, T t3, T t4) {
        return concat(Observable.<T> from(t1, t2, t3, t4), this);
    }

    /**
     * Emit a specified set of items before beginning to emit items from the
     * source Observable.
     * <p>
     * <img width="640" src="https://raw.github.com/wiki/Netflix/RxJava/images/rx-operators/startWith.png">
     * 
     * @param t1 first item to emit
     * @param t2 second item to emit
     * @param t3 third item to emit
     * @param t4 fourth item to emit
     * @param t5 fifth item to emit
     * @return an Observable that exhibits the modified behavior
     * @see <a href="https://github.com/Netflix/RxJava/wiki/Combining-Observables#startwith">startWith()</a>
     */
    public Observable<T> startWith(T t1, T t2, T t3, T t4, T t5) {
        return concat(Observable.<T> from(t1, t2, t3, t4, t5), this);
    }

    /**
     * Emit a specified set of items before beginning to emit items from the
     * source Observable.
     * <p>
     * <img width="640" src="https://raw.github.com/wiki/Netflix/RxJava/images/rx-operators/startWith.png">
     * 
     * @param t1 first item to emit
     * @param t2 second item to emit
     * @param t3 third item to emit
     * @param t4 fourth item to emit
     * @param t5 fifth item to emit
     * @param t6 sixth item to emit
     * @return an Observable that exhibits the modified behavior
     * @see <a href="https://github.com/Netflix/RxJava/wiki/Combining-Observables#startwith">startWith()</a>
     */
    public Observable<T> startWith(T t1, T t2, T t3, T t4, T t5, T t6) {
        return concat(Observable.<T> from(t1, t2, t3, t4, t5, t6), this);
    }

    /**
     * Emit a specified set of items before beginning to emit items from the
     * source Observable.
     * <p>
     * <img width="640" src="https://raw.github.com/wiki/Netflix/RxJava/images/rx-operators/startWith.png">
     * 
     * @param t1 first item to emit
     * @param t2 second item to emit
     * @param t3 third item to emit
     * @param t4 fourth item to emit
     * @param t5 fifth item to emit
     * @param t6 sixth item to emit
     * @param t7 seventh item to emit
     * @return an Observable that exhibits the modified behavior
     * @see <a href="https://github.com/Netflix/RxJava/wiki/Combining-Observables#startwith">startWith()</a>
     */
    public Observable<T> startWith(T t1, T t2, T t3, T t4, T t5, T t6, T t7) {
        return concat(Observable.<T> from(t1, t2, t3, t4, t5, t6, t7), this);
    }

    /**
     * Emit a specified set of items before beginning to emit items from the
     * source Observable.
     * <p>
     * <img width="640" src="https://raw.github.com/wiki/Netflix/RxJava/images/rx-operators/startWith.png">
     * 
     * @param t1 first item to emit
     * @param t2 second item to emit
     * @param t3 third item to emit
     * @param t4 fourth item to emit
     * @param t5 fifth item to emit
     * @param t6 sixth item to emit
     * @param t7 seventh item to emit
     * @param t8 eighth item to emit 
     * @return an Observable that exhibits the modified behavior
     * @see <a href="https://github.com/Netflix/RxJava/wiki/Combining-Observables#startwith">startWith()</a>
     */
    public Observable<T> startWith(T t1, T t2, T t3, T t4, T t5, T t6, T t7, T t8) {
        return concat(Observable.<T> from(t1, t2, t3, t4, t5, t6, t7, t8), this);
    }

    /**
     * Emit a specified set of items before beginning to emit items from the
     * source Observable.
     * <p>
     * <img width="640" src="https://raw.github.com/wiki/Netflix/RxJava/images/rx-operators/startWith.png">
     * 
     * @param t1 first item to emit
     * @param t2 second item to emit
     * @param t3 third item to emit
     * @param t4 fourth item to emit
     * @param t5 fifth item to emit
     * @param t6 sixth item to emit
     * @param t7 seventh item to emit
     * @param t8 eighth item to emit 
     * @param t9 ninth item to emit
     * @return an Observable that exhibits the modified behavior
     * @see <a href="https://github.com/Netflix/RxJava/wiki/Combining-Observables#startwith">startWith()</a>
     */
    public Observable<T> startWith(T t1, T t2, T t3, T t4, T t5, T t6, T t7, T t8, T t9) {
        return concat(Observable.<T> from(t1, t2, t3, t4, t5, t6, t7, t8, t9), this);
    }

    /**
     * Groups the items emitted by an Observable according to a specified
     * criterion, and emits these grouped items as {@link GroupedObservable}s,
     * one GroupedObservable per group.
     * <p>
     * <img width="640" src="https://raw.github.com/wiki/Netflix/RxJava/images/rx-operators/groupBy.png">
     * 
     * @param keySelector a function that extracts the key from an item
     * @param elementSelector a function to map a source item to an item in a
     *                        {@link GroupedObservable}
     * @param <K> the key type
     * @param <R> the type of items emitted by the resulting
     *            {@link GroupedObservable}s
     * @return an Observable that emits {@link GroupedObservable}s, each of
     *         which corresponds to a unique key value and emits items
     *         representing items from the source Observable that share that key
     *         value
     * @see <a href="https://github.com/Netflix/RxJava/wiki/Transforming-Observables#groupby">groupBy</a>
     */
    public <K, R> Observable<GroupedObservable<K, R>> groupBy(final Func1<? super T, ? extends K> keySelector, final Func1<? super T, ? extends R> elementSelector) {
        return create(OperationGroupBy.groupBy(this, keySelector, elementSelector));
    }

    /**
     * Groups the items emitted by an Observable according to a specified
     * criterion, and emits these grouped items as {@link GroupedObservable}s,
     * one GroupedObservable per group.
     * <p>
     * <img width="640" src="https://raw.github.com/wiki/Netflix/RxJava/images/rx-operators/groupBy.png">
     * 
     * @param keySelector a function that extracts the key for each item
     * @param <K> the key type
     * @return an Observable that emits {@link GroupedObservable}s, each of
     *         which corresponds to a unique key value and emits items
     *         representing items from the source Observable that share that key
     *         value
     * @see <a href="https://github.com/Netflix/RxJava/wiki/Transforming-Observables#groupby">groupBy</a>
     */
    public <K> Observable<GroupedObservable<K, T>> groupBy(final Func1<? super T, ? extends K> keySelector) {
        return create(OperationGroupBy.groupBy(this, keySelector));
    }

    /**
     * Returns an {@link Observable} that emits <code>true</code> if the source
     * {@link Observable} is empty, otherwise <code>false</code>.
     * <p>
     * In Rx.Net this is negated as the <code>any</code> operator but renamed in
     * RxJava to better match Java naming idioms.
     * <p>
     * <img width="640" src="https://raw.github.com/wiki/Netflix/RxJava/images/rx-operators/isEmpty.png">
     * 
     * @return an Observable that emits a Boolean
     * @see <a href="https://github.com/Netflix/RxJava/wiki/Observable-Utility-Operators#exists-and-isempty">isEmpty()</a>
     * @see <a href= "http://msdn.microsoft.com/en-us/library/hh229905.aspx" >MSDN: Observable.Any</a>
     */
    public Observable<Boolean> isEmpty() {
        return create(OperationAny.isEmpty(this));
    }
    
    /**
     * Returns an {@link Observable} that emits the last item emitted by the
     * source or an <code>IllegalArgumentException</code> if the source
     * {@link Observable} is empty.
     * <p>
     * <img width="640" src="https://raw.github.com/wiki/Netflix/RxJava/images/rx-operators/last.png">
     * 
     * @return 
     * @see <a href="https://github.com/Netflix/RxJava/wiki/Filtering-Observable-Operators#last">last()</a>
     */
    public Observable<T> last() {
        return create(OperationLast.last(this));
    }

    /**
     * Converts an Observable into a {@link BlockingObservable} (an Observable
     * with blocking operators).
     * 
     * @return
     * @see <a href="https://github.com/Netflix/RxJava/wiki/Blocking-Observable-Operators">Blocking Observable Operators</a>
     */
    public BlockingObservable<T> toBlockingObservable() {
        return BlockingObservable.from(this);
    }

    /**
     * Converts the items emitted by an Observable to the specified type.
     * <p>
     * <img width="640" src="https://raw.github.com/wiki/Netflix/RxJava/images/rx-operators/cast.png">
     * 
     * @param klass the target class type which the items will be converted to
     * @return an Observable that emits each item from the source Observable
     *         converted to the specified type
     * @see <a href="https://github.com/Netflix/RxJava/wiki/Transforming-Observables#cast">cast()</a>
     * @see <a href="http://msdn.microsoft.com/en-us/library/hh211842.aspx">MSDN: Observable.Cast</a>
     */
    public <R> Observable<R> cast(final Class<R> klass) {
        return create(OperationCast.cast(this, klass));
    }

    /**
     * Filters the items emitted by an Observable based on the specified type.
     * <p>
     * <img width="640" src="https://raw.github.com/wiki/Netflix/RxJava/images/rx-operators/ofClass.png">
     * 
     * @param klass the class type to filter the items emitted by the source
     *              Observable
     * @return an Observable that emits items from the source Observable of
     *         type <code>klass</code>.
     * @see <a href="https://github.com/Netflix/RxJava/wiki/Filtering-Observables#ofclass">ofClass()</a>
     * @see <a href="http://msdn.microsoft.com/en-us/library/hh229380.aspx">MSDN: Observable.OfType</a>
     */
    public <R> Observable<R> ofType(final Class<R> klass) {
        return filter(new Func1<T, Boolean>() {
            public Boolean call(T t) {
                return klass.isInstance(t);
            }
        }).cast(klass);
    }

    /**
     * Ignores all items emitted by an Observable and only calls
     * <code>onCompleted</code> or <code>onError</code>.
     * <p>
     * <img width="640" src="https://raw.github.com/wiki/Netflix/RxJava/images/rx-operators/ignoreElements.png">
     * 
     * @return an empty Observable that only calls <code>onCompleted</code> or
     *         <code>onError</code>
     * @see <a href="https://github.com/Netflix/RxJava/wiki/Filtering-Observables#ignoreelements">ignoreElements()</a>
     * @see <a href="http://msdn.microsoft.com/en-us/library/hh229242.aspx">MSDN: Observable.IgnoreElements</a>
     */
    public Observable<T> ignoreElements() {
        return filter(alwaysFalse());
    }

    /**
     * Applies a timeout policy for each element in the observable sequence,
     * using the specified scheduler to run timeout timers. If the next element
     * isn't received within the specified timeout duration starting from its
     * predecessor, a TimeoutException is propagated to the observer.
     * <p>
     * <img width="640" src="https://raw.github.com/wiki/Netflix/RxJava/images/rx-operators/timeout.1.png">
     *
     * @param timeout maximum duration between values before a timeout occurs
     * @param timeUnit the unit of time which applies to the
     *                 <code>timeout</code> argument.
     * @return the source Observable with a <code>TimeoutException</code> in
     *         case of a timeout
     * @see <a href="https://github.com/Netflix/RxJava/wiki/Filtering-Observables#timeout">timeout()</a>
     * @see <a href="http://msdn.microsoft.com/en-us/library/hh244283.aspx">MSDN: Observable.Timeout</a>
     */
    public Observable<T> timeout(long timeout, TimeUnit timeUnit) {
        return create(OperationTimeout.timeout(this, timeout, timeUnit));
    }

    /**
     * Applies a timeout policy for each element in the observable sequence,
     * using the specified scheduler to run timeout timers. If the next element
     * isn't received within the specified timeout duration starting from its
     * predecessor, the other observable sequence is used to produce future
     * messages from that point on.
     * <p>
     * <img width="640" src="https://raw.github.com/wiki/Netflix/RxJava/images/rx-operators/timeout.2.png">
     *
     * @param timeout maximum duration between values before a timeout occurs
     * @param timeUnit the unit of time which applies to the
     *                 <code>timeout</code> argument
     * @param other sequence to return in case of a timeout
     * @return the source sequence switching to the other sequence in case of a
     *         timeout
     * @see <a href="https://github.com/Netflix/RxJava/wiki/Filtering-Observables#timeout">timeout()</a>
     * @see <a href="http://msdn.microsoft.com/en-us/library/hh229512.aspx">MSDN: Observable.Timeout</a>
     */
    public Observable<T> timeout(long timeout, TimeUnit timeUnit, Observable<? extends T> other) {
        return create(OperationTimeout.timeout(this, timeout, timeUnit, other));
    }

    /**
     * Applies a timeout policy for each element in the observable sequence,
     * using the specified scheduler to run timeout timers. If the next element
     * isn't received within the specified timeout duration starting from its
     * predecessor, a TimeoutException is propagated to the observer.
     * <p>
     * <img width="640" src="https://raw.github.com/wiki/Netflix/RxJava/images/rx-operators/timeout.1.png">
     *
     * @param timeout maximum duration between values before a timeout occurs
     * @param timeUnit the unit of time which applies to the
     *                 <code>timeout</code> argument
     * @param scheduler Scheduler to run the timeout timers on
     * @return the source sequence with a <code>TimeoutException</code> in case
     *         of a timeout
     * @see <a href="https://github.com/Netflix/RxJava/wiki/Filtering-Observables#timeout">timeout()</a>
     * @see <a href="http://msdn.microsoft.com/en-us/library/hh228946.aspx">MSDN: Observable.Timeout</a>
     */
    public Observable<T> timeout(long timeout, TimeUnit timeUnit, Scheduler scheduler) {
        return create(OperationTimeout.timeout(this, timeout, timeUnit, scheduler));
    }

    /**
     * Applies a timeout policy for each element in the observable sequence,
     * using the specified scheduler to run timeout timers. If the next element
     * isn't received within the specified timeout duration starting from its
     * predecessor, the other observable sequence is used to produce future
     * messages from that point on.
     * <p>
     * <img width="640" src="https://raw.github.com/wiki/Netflix/RxJava/images/rx-operators/timeout.2.png">
     *
     * @param timeout maximum duration between values before a timeout occurs
     * @param timeUnit the unit of time which applies to the
     *                 <code>timeout</code> argument
     * @param other sequence to return in case of a timeout
     * @param scheduler Scheduler to run the timeout timers on
     * @return the source sequence switching to the other sequence in case of a
     *         timeout
     * @see <a href="https://github.com/Netflix/RxJava/wiki/Filtering-Observables#timeout">timeout()</a>
     * @see <a href="http://msdn.microsoft.com/en-us/library/hh211676.aspx">MSDN: Observable.Timeout</a>
     */
    public Observable<T> timeout(long timeout, TimeUnit timeUnit, Observable<? extends T> other, Scheduler scheduler) {
        return create(OperationTimeout.timeout(this, timeout, timeUnit, other, scheduler));
    }

    /**
     * Records the time interval between consecutive items emitted by an
     * Observable.
     * <p>
     * <img width="640" src="https://raw.github.com/wiki/Netflix/RxJava/images/rx-operators/timeInterval.png">
     * 
     * @return an Observable that emits time interval information items
     * @see <a href="https://github.com/Netflix/RxJava/wiki/Observable-Utility-Operators#timeinterval">timeInterval()</a>
     * @see <a href="http://msdn.microsoft.com/en-us/library/hh212107.aspx">MSDN: Observable.TimeInterval</a>
     */
    public Observable<TimeInterval<T>> timeInterval() {
        return create(OperationTimeInterval.timeInterval(this));
    }

    /**
     * Records the time interval between consecutive items emitted by an
     * Observable, using the specified Scheduler to compute time intervals.
     * <p>
     * <img width="640" src="https://raw.github.com/wiki/Netflix/RxJava/images/rx-operators/timeInterval.png">
     * 
     * @param scheduler Scheduler used to compute time intervals
     * @return an Observable that emits time interval information items
     * @see <a href="https://github.com/Netflix/RxJava/wiki/Observable-Utility-Operators#timeinterval">timeInterval()</a>
     * @see <a href="http://msdn.microsoft.com/en-us/library/hh212107.aspx">MSDN: Observable.TimeInterval</a>
     */
    public Observable<TimeInterval<T>> timeInterval(Scheduler scheduler) {
        return create(OperationTimeInterval.timeInterval(this, scheduler));
    }

    /**
     * Constructs an Observable that depends on a resource object.
     * <p>
     * <img width="640" src="https://raw.github.com/wiki/Netflix/RxJava/images/rx-operators/using.png">
     *
     * @param resourceFactory the factory function to obtain a resource object
     *                        that depends on the Observable
     * @param observableFactory the factory function to obtain an Observable
     * @return the Observable whose lifetime controls the lifetime of the
     *         dependent resource object
     * @see <a href="https://github.com/Netflix/RxJava/wiki/Observable-Utility-Operators#using">using()</a>
     * @see <a href="http://msdn.microsoft.com/en-us/library/hh229585.aspx">MSDN: Observable.Using</a>
     */
    public static <T, RESOURCE extends Subscription> Observable<T> using(Func0<RESOURCE> resourceFactory, Func1<RESOURCE, Observable<T>> observableFactory) {
        return create(OperationUsing.using(resourceFactory, observableFactory));
    }

    /**
     * Propagates the Observable sequence that reacts first.
     * <p>
     * <img width="640" src="https://raw.github.com/wiki/Netflix/RxJava/images/rx-operators/amb.png">
     *
     * @param o1 an Observable competing to react first
     * @param o2 an Observable competing to react first
     * @return an Observable that reflects whichever of the given Observables
     *         reacted first
     * @see <a href="https://github.com/Netflix/RxJava/wiki/Combining-Observables#amb">amb()</a>
     * @see <a href="http://msdn.microsoft.com/en-us/library/hh229733.aspx">MSDN: Observable.Amb</a>
     */
    public static <T> Observable<T> amb(Observable<? extends T> o1, Observable<? extends T> o2) {
        return create(OperationAmb.amb(o1, o2));
    }

    /**
     * Propagates the Observable sequence that reacts first.
     * <p>
     * <img width="640" src="https://raw.github.com/wiki/Netflix/RxJava/images/rx-operators/amb.png">
     *
     * @param o1 an Observable competing to react first
     * @param o2 an Observable competing to react first
     * @param o3 an Observable competing to react first
     * @return an Observable that reflects whichever of the given Observables
     *         reacted first
     * @see <a href="https://github.com/Netflix/RxJava/wiki/Combining-Observables#amb">amb()</a>
     * @see <a href="http://msdn.microsoft.com/en-us/library/hh229733.aspx">MSDN: Observable.Amb</a>
     */
    public static <T> Observable<T> amb(Observable<? extends T> o1, Observable<? extends T> o2, Observable<? extends T> o3) {
        return create(OperationAmb.amb(o1, o2, o3));
    }

    /**
     * Propagates the observable sequence that reacts first.
     * <p>
     * <img width="640" src="https://raw.github.com/wiki/Netflix/RxJava/images/rx-operators/amb.png">
     *
     * @param o1 an Observable competing to react first
     * @param o2 an Observable competing to react first
     * @param o3 an Observable competing to react first
     * @param o4 an Observable competing to react first
     * @return an Observable that reflects whichever of the given Observables
     *         reacted first
     * @see <a href="https://github.com/Netflix/RxJava/wiki/Combining-Observables#amb">amb()</a>
     * @see <a href="http://msdn.microsoft.com/en-us/library/hh229733.aspx">MSDN: Observable.Amb</a>
     */
    public static <T> Observable<T> amb(Observable<? extends T> o1, Observable<? extends T> o2, Observable<? extends T> o3, Observable<? extends T> o4) {
        return create(OperationAmb.amb(o1, o2, o3, o4));
    }

    /**
     * Propagates the Observable sequence that reacts first.
     * <p>
     * <img width="640" src="https://raw.github.com/wiki/Netflix/RxJava/images/rx-operators/amb.png">
     *
     * @param o1 an Observable competing to react first
     * @param o2 an Observable competing to react first
     * @param o3 an Observable competing to react first
     * @param o4 an Observable competing to react first
     * @param o5 an Observable competing to react first
     * @return an Observable that reflects whichever of the given Observables
     *         reacted first
     * @see <a href="https://github.com/Netflix/RxJava/wiki/Combining-Observables#amb">amb()</a>
     * @see <a href="http://msdn.microsoft.com/en-us/library/hh229733.aspx">MSDN: Observable.Amb</a>
     */
    public static <T> Observable<T> amb(Observable<? extends T> o1, Observable<? extends T> o2, Observable<? extends T> o3, Observable<? extends T> o4, Observable<? extends T> o5) {
        return create(OperationAmb.amb(o1, o2, o3, o4, o5));
    }

    /**
     * Propagates the observable sequence that reacts first.
     * <p>
     * <img width="640" src="https://raw.github.com/wiki/Netflix/RxJava/images/rx-operators/amb.png">
     *
     * @param o1 an Observable competing to react first
     * @param o2 an Observable competing to react first
     * @param o3 an Observable competing to react first
     * @param o4 an Observable competing to react first
     * @param o5 an Observable competing to react first
     * @param o6 an Observable competing to react first
     * @return an Observable that reflects whichever of the given Observables
     *         reacted first
     * @see <a href="https://github.com/Netflix/RxJava/wiki/Combining-Observables#amb">amb()</a>
     * @see <a href="http://msdn.microsoft.com/en-us/library/hh229733.aspx">MSDN: Observable.Amb</a>
     */
    public static <T> Observable<T> amb(Observable<? extends T> o1, Observable<? extends T> o2, Observable<? extends T> o3, Observable<? extends T> o4, Observable<? extends T> o5, Observable<? extends T> o6) {
        return create(OperationAmb.amb(o1, o2, o3, o4, o5, o6));
    }

    /**
     * Propagates the observable sequence that reacts first.
     * <p>
     * <img width="640" src="https://raw.github.com/wiki/Netflix/RxJava/images/rx-operators/amb.png">
     *
     * @param o1 an Observable competing to react first
     * @param o2 an Observable competing to react first
     * @param o3 an Observable competing to react first
     * @param o4 an Observable competing to react first
     * @param o5 an Observable competing to react first
     * @param o6 an Observable competing to react first
     * @param o7 an Observable competing to react first
     * @return an Observable that reflects whichever of the given Observables
     *         reacted first
     * @see <a href="https://github.com/Netflix/RxJava/wiki/Combining-Observables#amb">amb()</a>
     * @see <a href="http://msdn.microsoft.com/en-us/library/hh229733.aspx">MSDN: Observable.Amb</a>
     */
    public static <T> Observable<T> amb(Observable<? extends T> o1, Observable<? extends T> o2, Observable<? extends T> o3, Observable<? extends T> o4, Observable<? extends T> o5, Observable<? extends T> o6, Observable<? extends T> o7) {
        return create(OperationAmb.amb(o1, o2, o3, o4, o5, o6, o7));
    }

    /**
     * Propagates the observable sequence that reacts first.
     * <p>
     * <img width="640" src="https://raw.github.com/wiki/Netflix/RxJava/images/rx-operators/amb.png">
     *
     * @param o1 an Observable competing to react first
     * @param o2 an Observable competing to react first
     * @param o3 an Observable competing to react first
     * @param o4 an Observable competing to react first
     * @param o5 an Observable competing to react first
     * @param o6 an Observable competing to react first
     * @param o7 an Observable competing to react first
     * @param o8 an observable competing to react first
     * @return an Observable that reflects whichever of the given Observables
     *         reacted first
     * @see <a href="https://github.com/Netflix/RxJava/wiki/Combining-Observables#amb">amb()</a>
     * @see <a href="http://msdn.microsoft.com/en-us/library/hh229733.aspx">MSDN: Observable.Amb</a>
     */
    public static <T> Observable<T> amb(Observable<? extends T> o1, Observable<? extends T> o2, Observable<? extends T> o3, Observable<? extends T> o4, Observable<? extends T> o5, Observable<? extends T> o6, Observable<? extends T> o7, Observable<? extends T> o8) {
        return create(OperationAmb.amb(o1, o2, o3, o4, o5, o6, o7, o8));
    }

    /**
     * Propagates the observable sequence that reacts first.
     * <p>
     * <img width="640" src="https://raw.github.com/wiki/Netflix/RxJava/images/rx-operators/amb.png">
     *
     * @param o1 an Observable competing to react first
     * @param o2 an Observable competing to react first
     * @param o3 an Observable competing to react first
     * @param o4 an Observable competing to react first
     * @param o5 an Observable competing to react first
     * @param o6 an Observable competing to react first
     * @param o7 an Observable competing to react first
     * @param o8 an Observable competing to react first
     * @param o9 an Observable competing to react first
     * @return an Observable that reflects whichever of the given Observables
     *         reacted first
     * @see <a href="https://github.com/Netflix/RxJava/wiki/Combining-Observables#amb">amb()</a>
     * @see <a href="http://msdn.microsoft.com/en-us/library/hh229733.aspx">MSDN: Observable.Amb</a>
     */
    public static <T> Observable<T> amb(Observable<? extends T> o1, Observable<? extends T> o2, Observable<? extends T> o3, Observable<? extends T> o4, Observable<? extends T> o5, Observable<? extends T> o6, Observable<? extends T> o7, Observable<? extends T> o8, Observable<? extends T> o9) {
        return create(OperationAmb.amb(o1, o2, o3, o4, o5, o6, o7, o8, o9));
    }

    /**
     * Propagates the observable sequence that reacts first.
     * <p>
     * <img width="640" src="https://raw.github.com/wiki/Netflix/RxJava/images/rx-operators/amb.png">
     *
     * @param sources Observable sources competing to react first
     * @return an Observable that reflects whichever of the given Observables
     *         reacted first
     * @see <a href="https://github.com/Netflix/RxJava/wiki/Combining-Observables#amb">amb()</a>
     * @see <a href="http://msdn.microsoft.com/en-us/library/hh229115.aspx">MSDN: Observable.Amb</a>
     */
    public static <T> Observable<T> amb(Iterable<? extends Observable<? extends T>> sources) {
        return create(OperationAmb.amb(sources));
    }

    /**
     * Invokes an action for each item emitted by the Observable.
     * <p>
     * <img width="640" src="https://raw.github.com/wiki/Netflix/RxJava/images/rx-operators/doOnEach.png">
     *
     * @param observer the action to invoke for each item emitted in the source
     *        sequence
     * @return the source sequence with the side-effecting behavior applied
     * @see <a href="https://github.com/Netflix/RxJava/wiki/Observable-Utility-Operators#dooneach">doOnEach()</a>
     * @see <a href="http://msdn.microsoft.com/en-us/library/hh229307.aspx">MSDN: Observable.Do</a>
     */
    public Observable<T> doOnEach(Observer<? super T> observer) {
        return create(OperationDoOnEach.doOnEach(this, observer));
    }

    /**
     * Invokes an action for each item emitted by an Observable.
     * <p>
     * <img width="640" src="https://raw.github.com/wiki/Netflix/RxJava/images/rx-operators/doOnEach.png">
     *
     * @param onNext the action to invoke for each item in the source
     *               sequence
     * @return the source sequence with the side-effecting behavior applied
     * @see <a href="https://github.com/Netflix/RxJava/wiki/Observable-Utility-Operators#dooneach">doOnEach()</a>
     * @see <a href="http://msdn.microsoft.com/en-us/library/hh229804.aspx">MSDN: Observable.Do</a>
     */
    public Observable<T> doOnEach(final Action1<T> onNext) {
        Observer<T> observer = new Observer<T>() {
            @Override
            public void onCompleted() {}

            @Override
            public void onError(Throwable e) {}

            @Override
            public void onNext(T args) {
                onNext.call(args);
            }

        };


        return create(OperationDoOnEach.doOnEach(this, observer));
    }
    
    /**
     * Invokes an action if <code>onError</code> is called from the Observable.
     * <p>
     * <img width="640" src="https://raw.github.com/wiki/Netflix/RxJava/images/rx-operators/doOnError.png">
     *
     * @param onError the action to invoke if <code>onError</code> is invoked
     * @return the source sequence with the side-effecting behavior applied
     * @see <a href="https://github.com/Netflix/RxJava/wiki/Observable-Utility-Operators#doonerror">doOnError()</a>
     * @see <a href="http://msdn.microsoft.com/en-us/library/hh229804.aspx">MSDN: Observable.Do</a>
     */
    public Observable<T> doOnError(final Action1<Throwable> onError) {
        Observer<T> observer = new Observer<T>() {
            @Override
            public void onCompleted() {}

            @Override
            public void onError(Throwable e) {
                onError.call(e);
            }

            @Override
            public void onNext(T args) { }

        };


        return create(OperationDoOnEach.doOnEach(this, observer));
    }
    
    /**
     * Invokes an action when <code>onCompleted</code> is called by the
     * Observable.
     * <p>
     * <img width="640" src="https://raw.github.com/wiki/Netflix/RxJava/images/rx-operators/doOnCompleted.png">
     *
     * @param onCompleted the action to invoke when <code>onCompleted</code> is
     *                    called
     * @return the source sequence with the side-effecting behavior applied
     * @see <a href="https://github.com/Netflix/RxJava/wiki/Observable-Utility-Operators#dooncompleted">doOnCompleted()</a>
     * @see <a href="http://msdn.microsoft.com/en-us/library/hh229804.aspx">MSDN: Observable.Do</a>
     */
    public Observable<T> doOnCompleted(final Action0 onCompleted) {
        Observer<T> observer = new Observer<T>() {
            @Override
            public void onCompleted() {
                onCompleted.call();
            }

            @Override
            public void onError(Throwable e) { }

            @Override
            public void onNext(T args) { }

        };


        return create(OperationDoOnEach.doOnEach(this, observer));
    }

    /**
     * Invokes an action for each item emitted by an Observable.
     *
     * @param onNext the action to invoke for each item in the source sequence
     * @param onError the action to invoke when the source Observable calls
     *                <code>onError</code>
     * @return the source sequence with the side-effecting behavior applied
     * @see <a href="https://github.com/Netflix/RxJava/wiki/Observable-Utility-Operators#dooneach">doOnEach()</a>
     * @see <a href="http://msdn.microsoft.com/en-us/library/hh229539.aspx">MSDN: Observable.Do</a>
     */
    public Observable<T> doOnEach(final Action1<T> onNext, final Action1<Throwable> onError) {
        Observer<T> observer = new Observer<T>() {
            @Override
            public void onCompleted() {}

            @Override
            public void onError(Throwable e) {
                onError.call(e);
            }

            @Override
            public void onNext(T args) {
                onNext.call(args);
            }

        };


        return create(OperationDoOnEach.doOnEach(this, observer));
    }

    /**
     * Invokes an action for each item emitted by an Observable.
     *
     * @param onNext the action to invoke for each item in the source sequence
     * @param onError the action to invoke when the source Observable calls
     *                <code>onError</code>
     * @param onCompleted the action to invoke when the source Observable calls
     *                    <code>onCompleted</code>
     * @return the source sequence with the side-effecting behavior applied
     * @see <a href="https://github.com/Netflix/RxJava/wiki/Observable-Utility-Operators#dooneach">doOnEach()</a>
     * @see <a href="http://msdn.microsoft.com/en-us/library/hh229830.aspx">MSDN: Observable.Do</a>
     */
    public Observable<T> doOnEach(final Action1<T> onNext, final Action1<Throwable> onError, final Action0 onCompleted) {
        Observer<T> observer = new Observer<T>() {
            @Override
            public void onCompleted() {
                onCompleted.call();
            }

            @Override
            public void onError(Throwable e) {
                onError.call(e);
            }

            @Override
            public void onNext(T args) {
                onNext.call(args);
            }

        };


        return create(OperationDoOnEach.doOnEach(this, observer));
    }

    /**
     * Whether a given {@link Function} is an internal implementation inside
     * rx.* packages or not.
     * <p>
     * For why this is being used see
     * https://github.com/Netflix/RxJava/issues/216 for discussion on
     * "Guideline 6.4: Protect calls to user code from within an operator"
     * 
     * Note: If strong reasons for not depending on package names comes up then
     * the implementation of this method can change to looking for a marker
     * interface.
     * 
     * @param o
     * @return {@code true} if the given function is an internal implementation,
     *         and {@code false} otherwise.
     */
    private boolean isInternalImplementation(Object o) {
        if (o == null) {
            return true;
        }
        // prevent double-wrapping (yeah it happens)
        if (o instanceof SafeObserver) {
            return true;
        }

        Class<?> clazz = o.getClass();
        if (internalClassMap.containsKey(clazz)) {
            //don't need to do reflection
            return internalClassMap.get(clazz);
        } else {
            // we treat the following package as "internal" and don't wrap it
            Package p = o.getClass().getPackage(); // it can be null
            Boolean isInternal = (p != null && p.getName().startsWith("rx.operators"));
            internalClassMap.put(clazz, isInternal);
            return isInternal;
        }
    }

    /**
     * Creates a pattern that matches when both Observable sequences have an
     * available item.
     * <p>
     * <img width="640" src="https://raw.github.com/wiki/Netflix/RxJava/images/rx-operators/and_then_when.png">
     *
     * @param right Observable sequence to match with the left sequence
     * @return Pattern object that matches when both Observable sequences have
     *         an available item
     * @throws NullPointerException if <code>right</code> is null
     * @see <a href="https://github.com/Netflix/RxJava/wiki/Combining-Observables#and-then-and-when">and()</a>
     * @see <a href='http://msdn.microsoft.com/en-us/library/hh229153.aspx'>MSDN: Observable.And</a>
     */
    public <T2> Pattern2<T, T2> and(Observable<T2> right) {
        return OperationJoinPatterns.and(this, right);
    }

    /**
     * Matches when the Observable sequence has an available item and
     * projects the item by invoking the selector function.
     * <p>
     * <img width="640" src="https://raw.github.com/wiki/Netflix/RxJava/images/rx-operators/and_then_when.png">
     *
     * @param selector Selector that will be invoked for elements in the source
     *        sequence
     * @return Plan that produces the projected results, to be fed (with other
     *         plans) to the When operator
     * @throws NullPointerException if <code>selector</code> is null
     * @see <a href="https://github.com/Netflix/RxJava/wiki/Combining-Observables#and-then-and-when">then()</a>
     * @see <a href='http://msdn.microsoft.com/en-us/library/hh211662.aspx'>MSDN: Observable.Then</a>
     */
    public <R> Plan0<R> then(Func1<T, R> selector) {
        return OperationJoinPatterns.then(this, selector);
    }

    /**
     * Joins together the results from several patterns.
     * <p>
     * <img width="640" src="https://raw.github.com/wiki/Netflix/RxJava/images/rx-operators/and_then_when.png">
     *
     * @param plans a series of plans created by use of the Then operator on
     *              patterns
     * @return an Observable sequence with the results from matching several
     *         patterns
     * @throws NullPointerException if <code>plans</code> is null
     * @see <a href="https://github.com/Netflix/RxJava/wiki/Combining-Observables#and-then-and-when">when()</a>
     * @see <a href='http://msdn.microsoft.com/en-us/library/hh229889.aspx'>MSDN: Observable.When</a>
     */
    public static <R> Observable<R> when(Plan0<R>... plans) {
        return create(OperationJoinPatterns.when(plans));
    }

    /**
     * Joins together the results from several patterns.
     * <p>
     * <img width="640" src="https://raw.github.com/wiki/Netflix/RxJava/images/rx-operators/and_then_when.png">
     *
     * @param plans a series of plans created by use of the Then operator on
     *        patterns
     * @return an Observable sequence with the results from matching several
     *         patterns
     * @throws NullPointerException if <code>plans</code> is null
     * @see <a href="https://github.com/Netflix/RxJava/wiki/Combining-Observables#and-then-and-when">when()</a>
     * @see <a href='http://msdn.microsoft.com/en-us/library/hh229558.aspx'>MSDN: Observable.When</a>
     */
    public static <R> Observable<R> when(Iterable<? extends Plan0<R>> plans) {
        if (plans == null) {
            throw new NullPointerException("plans");
        }
        return create(OperationJoinPatterns.when(plans));
    }

    /**
     * Joins the results from a pattern.
     * <p>
     * <img width="640" src="https://raw.github.com/wiki/Netflix/RxJava/images/rx-operators/and_then_when.png">
     *
     * @param p1 the plan to join
     * @return an Observable sequence with the results from matching a pattern
     * @see <a href="https://github.com/Netflix/RxJava/wiki/Combining-Observables#and-then-and-when">when()</a>
     * @see <a href='http://msdn.microsoft.com/en-us/library/hh229889.aspx'>MSDN: Observable.When</a>
     */
    @SuppressWarnings("unchecked")
    public static <R> Observable<R> when(Plan0<R> p1) {
        return create(OperationJoinPatterns.when(p1));
    }

    /**
     * Joins together the results from several patterns.
     * <p>
     * <img width="640" src="https://raw.github.com/wiki/Netflix/RxJava/images/rx-operators/and_then_when.png">
     *
     * @param p1 a plan
     * @param p2 a plan
     * @return an Observable sequence with the results from matching several
     *         patterns
     * @see <a href="https://github.com/Netflix/RxJava/wiki/Combining-Observables#and-then-and-when">when()</a>
     * @see <a href='http://msdn.microsoft.com/en-us/library/hh229889.aspx'>MSDN: Observable.When</a>
     */
    @SuppressWarnings("unchecked")
    public static <R> Observable<R> when(Plan0<R> p1, Plan0<R> p2) {
        return create(OperationJoinPatterns.when(p1, p2));
    }

    /**
     * Joins together the results from several patterns.
     * <p>
     * <img width="640" src="https://raw.github.com/wiki/Netflix/RxJava/images/rx-operators/and_then_when.png">
     *
     * @param p1 a plan
     * @param p2 a plan
     * @param p3 a plan
     * @return an Observable sequence with the results from matching several
     *         patterns
     * @see <a href="https://github.com/Netflix/RxJava/wiki/Combining-Observables#and-then-and-when">when()</a>
     * @see <a href='http://msdn.microsoft.com/en-us/library/hh229889.aspx'>MSDN: Observable.When</a>
     */
    @SuppressWarnings("unchecked")
    public static <R> Observable<R> when(Plan0<R> p1, Plan0<R> p2, Plan0<R> p3) {
        return create(OperationJoinPatterns.when(p1, p2, p3));
    }

    /**
     * Joins together the results from several patterns.
     * <p>
     * <img width="640" src="https://raw.github.com/wiki/Netflix/RxJava/images/rx-operators/and_then_when.png">
     *
     * @param p1 a plan
     * @param p2 a plan
     * @param p3 a plan
     * @param p4 a plan
     * @return an Observable sequence with the results from matching several
     *         patterns
     * @see <a href="https://github.com/Netflix/RxJava/wiki/Combining-Observables#and-then-and-when">when()</a>
     * @see <a href='http://msdn.microsoft.com/en-us/library/hh229889.aspx'>MSDN: Observable.When</a>
     */
    @SuppressWarnings("unchecked")
    public static <R> Observable<R> when(Plan0<R> p1, Plan0<R> p2, Plan0<R> p3, Plan0<R> p4) {
        return create(OperationJoinPatterns.when(p1, p2, p3, p4));
    }

    /**
     * Joins together the results from several patterns.
     * <p>
     * <img width="640" src="https://raw.github.com/wiki/Netflix/RxJava/images/rx-operators/and_then_when.png">
     *
     * @param p1 a plan
     * @param p2 a plan
     * @param p3 a plan
     * @param p4 a plan
     * @param p5 a plan
     * @return an Observable sequence with the results from matching several
     *         patterns
     * @see <a href="https://github.com/Netflix/RxJava/wiki/Combining-Observables#and-then-and-when">when()</a>
     * @see <a href='http://msdn.microsoft.com/en-us/library/hh229889.aspx'>MSDN: Observable.When</a>
     */
    @SuppressWarnings("unchecked")
    public static <R> Observable<R> when(Plan0<R> p1, Plan0<R> p2, Plan0<R> p3, Plan0<R> p4, Plan0<R> p5) {
        return create(OperationJoinPatterns.when(p1, p2, p3, p4, p5));
    }

    /**
     * Joins together the results from several patterns.
     * <p>
     * <img width="640" src="https://raw.github.com/wiki/Netflix/RxJava/images/rx-operators/and_then_when.png">
     *
     * @param p1 a plan
     * @param p2 a plan
     * @param p3 a plan
     * @param p4 a plan
     * @param p5 a plan
     * @param p6 a plan
     * @return an Observable sequence with the results from matching several
     *         patterns
     * @see <a href="https://github.com/Netflix/RxJava/wiki/Combining-Observables#and-then-and-when">when()</a>
     * @see <a href='http://msdn.microsoft.com/en-us/library/hh229889.aspx'>MSDN: Observable.When</a>
     */
    @SuppressWarnings("unchecked")
    public static <R> Observable<R> when(Plan0<R> p1, Plan0<R> p2, Plan0<R> p3, Plan0<R> p4, Plan0<R> p5, Plan0<R> p6) {
        return create(OperationJoinPatterns.when(p1, p2, p3, p4, p5, p6));
    }

    /**
     * Joins together the results from several patterns.
     * <p>
     * <img width="640" src="https://raw.github.com/wiki/Netflix/RxJava/images/rx-operators/and_then_when.png">
     *
     * @param p1 a plan
     * @param p2 a plan
     * @param p3 a plan
     * @param p4 a plan
     * @param p5 a plan
     * @param p6 a plan
     * @param p7 a plan
     * @return an Observable sequence with the results from matching several
     *         patterns
     * @see <a href="https://github.com/Netflix/RxJava/wiki/Combining-Observables#and-then-and-when">when()</a>
     * @see <a href='http://msdn.microsoft.com/en-us/library/hh229889.aspx'>MSDN: Observable.When</a>
     */
    @SuppressWarnings("unchecked")
    public static <R> Observable<R> when(Plan0<R> p1, Plan0<R> p2, Plan0<R> p3, Plan0<R> p4, Plan0<R> p5, Plan0<R> p6, Plan0<R> p7) {
        return create(OperationJoinPatterns.when(p1, p2, p3, p4, p5, p6, p7));
    }

    /**
     * Joins together the results from several patterns.
     * <p>
     * <img width="640" src="https://raw.github.com/wiki/Netflix/RxJava/images/rx-operators/and_then_when.png">
     *
     * @param p1 a plan
     * @param p2 a plan
     * @param p3 a plan
     * @param p4 a plan
     * @param p5 a plan
     * @param p6 a plan
     * @param p7 a plan
     * @param p8 a plan
     * @return an Observable sequence with the results from matching several
     *         patterns
     * @see <a href="https://github.com/Netflix/RxJava/wiki/Combining-Observables#and-then-and-when">when()</a>
     * @see <a href='http://msdn.microsoft.com/en-us/library/hh229889.aspx'>MSDN: Observable.When</a>
     */
    @SuppressWarnings("unchecked")
    public static <R> Observable<R> when(Plan0<R> p1, Plan0<R> p2, Plan0<R> p3, Plan0<R> p4, Plan0<R> p5, Plan0<R> p6, Plan0<R> p7, Plan0<R> p8) {
        return create(OperationJoinPatterns.when(p1, p2, p3, p4, p5, p6, p7, p8));
    }

    /**
     * Joins together the results from several patterns.
     * <p>
     * <img width="640" src="https://raw.github.com/wiki/Netflix/RxJava/images/rx-operators/and_then_when.png">
     *
     * @param p1 a plan
     * @param p2 a plan
     * @param p3 a plan
     * @param p4 a plan
     * @param p5 a plan
     * @param p6 a plan
     * @param p7 a plan
     * @param p8 a plan
     * @param p9 a plan
     * @return an Observable sequence with the results from matching several
     *         patterns
     * @see <a href="https://github.com/Netflix/RxJava/wiki/Combining-Observables#and-then-and-when">when()</a>
     * @see <a href='http://msdn.microsoft.com/en-us/library/hh229889.aspx'>MSDN: Observable.When</a>
     */
    @SuppressWarnings("unchecked")
    public static <R> Observable<R> when(Plan0<R> p1, Plan0<R> p2, Plan0<R> p3, Plan0<R> p4, Plan0<R> p5, Plan0<R> p6, Plan0<R> p7, Plan0<R> p8, Plan0<R> p9) {
        return create(OperationJoinPatterns.when(p1, p2, p3, p4, p5, p6, p7, p8, p9));
    }
<<<<<<< HEAD
    
    /**
     * Return an Observable that emits a single HashMap containing all items
     * emitted by the source Observable, mapped by the keys returned by the
     * {@code keySelector} function.
     * 
     * If a source item maps to the same key, the HashMap will contain the latest
     * of those items.
     * 
     * @param keySelector the function that extracts the key from the source items
     *                    to be used as keys in the HashMap.
     * @return an Observable that emits a single HashMap containing the mapped
     *         values of the source Observable
     * @see <a href='http://msdn.microsoft.com/en-us/library/hh229137(v=vs.103).aspx'>MSDN: Observable.ToDictionary</a>
     */
    public <K> Observable<Map<K, T>> toMap(Func1<? super T, ? extends K> keySelector) {
        return create(OperationToMap.toMap(this, keySelector));
    }
    
    /**
     * Return an Observable that emits a single HashMap containing elements with
     * key and value extracted from the values emitted by the source Observable.
     * 
     * If a source item maps to the same key, the HashMap will contain the latest
     * of those items.
     * 
     * @param keySelector the function that extracts the key from the source items
     *                    to be used as key in the HashMap
     * @param valueSelector the function that extracts the value from the source items
     *                      to be used as value in the HashMap
     * @return an Observable that emits a single HashMap containing the mapped
     *         values of the source Observable
     * @see <a href='http://msdn.microsoft.com/en-us/library/hh212075(v=vs.103).aspx'>MSDN: Observable.ToDictionary</a>
     */
    public <K, V> Observable<Map<K, V>> toMap(Func1<? super T, ? extends K> keySelector, Func1<? super T, ? extends V> valueSelector) {
        return create(OperationToMap.toMap(this, keySelector, valueSelector));
    }
    
    /**
     * Return an Observable that emits a single Map, returned by the mapFactory function,
     * containing key and value extracted from the values emitted by the source Observable.
     * 
     * @param keySelector the function that extracts the key from the source items
     *                    to be used as key in the Map
     * @param valueSelector the function that extracts the value from the source items
     *                      to be used as value in the Map
     * @param mapFactory the function that returns an Map instance to be used
     * @return an Observable that emits a single Map containing the mapped
     *         values of the source Observable
     */
    public <K, V> Observable<Map<K, V>> toMap(Func1<? super T, ? extends K> keySelector, Func1<? super T, ? extends V> valueSelector, Func0<? extends Map<K, V>> mapFactory) {
        return create(OperationToMap.toMap(this, keySelector, valueSelector, mapFactory));
    }
    
    /**
     * Return an Observable that emits a single HashMap containing an ArrayList of elements,
     * emitted by the source Observable and keyed by the keySelector function.
     * 
     * @param keySelector the function that extracts the key from the source items
     *                    to be used as key in the HashMap
     * @return an Observable that emits a single HashMap containing an ArrayList of elements
     *         mapped from the source Observable
     * @see <a href='http://msdn.microsoft.com/en-us/library/hh212098(v=vs.103).aspx'>MSDN: Observable.ToLookup</a>
     */
    public <K> Observable<Map<K, Collection<T>>> toMultimap(Func1<? super T, ? extends K> keySelector) {
        return create(OperationToMultimap.toMultimap(this, keySelector));
    }
    
    /**
     * Return an Observable that emits a single HashMap containing an ArrayList of values,
     * extracted by the valueSelector function, emitted by the source Observable
     * and keyed by the keySelector function.
     * 
     * @param keySelector the function that extracts the key from the source items
     *                    to be used as key in the HashMap
     * @param valueSelector the function that extracts the value from the source items
     *                      to be used as value in the Map
     * @return an Observable that emits a single HashMap containing an ArrayList of elements
     *         mapped from the source Observable
     * 
     * @see <a href='http://msdn.microsoft.com/en-us/library/hh229101(v=vs.103).aspx'>MSDN: Observable.ToLookup</a>
     */
    public <K, V> Observable<Map<K, Collection<V>>> toMultimap(Func1<? super T, ? extends K> keySelector, Func1<? super T, ? extends V> valueSelector) {
        return create(OperationToMultimap.toMultimap(this, keySelector, valueSelector));
    }
    
    /**
     * Return an Observable that emits a single Map, returned by the mapFactory function,
     * containing an ArrayList of values, extracted by the valueSelector function,
     * emitted by the source Observable and keyed by the 
     * keySelector function.
     * 
     * @param keySelector the function that extracts the key from the source items
     *                    to be used as key in the Map
     * @param valueSelector the function that extracts the value from the source items
     *                      to be used as value in the Map
     * @param mapFactory the function that returns an Map instance to be used
     * @return an Observable that emits a single Map containing the list of mapped values
     *         of the source observable.
     */
    public <K, V> Observable<Map<K, Collection<V>>> toMultimap(Func1<? super T, ? extends K> keySelector, Func1<? super T, ? extends V> valueSelector, Func0<? extends Map<K, Collection<V>>> mapFactory) {
        return create(OperationToMultimap.toMultimap(this, keySelector, valueSelector, mapFactory));
    }

    /**
     * Return an Observable that emits a single Map, returned by the mapFactory function,
     * containing a custom collection of values, extracted by the valueSelector function,
     * emitted by the source Observable and keyed by the 
     * keySelector function.
     * 
     * @param keySelector the function that extracts the key from the source items
     *                    to be used as key in the Map
     * @param valueSelector the function that extracts the value from the source items
     *                      to be used as value in the Map
     * @param mapFactory the function that returns an Map instance to be used
     * @param collectionFactory the function that returns a Collection instance for 
     *                          a particular key to be used in the Map
     * @return an Observable that emits a single Map containing the collection of mapped values
     *         of the source observable.
     */
    public <K, V> Observable<Map<K, Collection<V>>> toMultimap(Func1<? super T, ? extends K> keySelector, Func1<? super T, ? extends V> valueSelector, Func0<? extends Map<K, Collection<V>>> mapFactory, Func1<? super K, ? extends Collection<V>> collectionFactory) {
        return create(OperationToMultimap.toMultimap(this, keySelector, valueSelector, mapFactory, collectionFactory));
    } 
}
=======
}
>>>>>>> 8d77fbf8
<|MERGE_RESOLUTION|>--- conflicted
+++ resolved
@@ -5946,7 +5946,6 @@
     public static <R> Observable<R> when(Plan0<R> p1, Plan0<R> p2, Plan0<R> p3, Plan0<R> p4, Plan0<R> p5, Plan0<R> p6, Plan0<R> p7, Plan0<R> p8, Plan0<R> p9) {
         return create(OperationJoinPatterns.when(p1, p2, p3, p4, p5, p6, p7, p8, p9));
     }
-<<<<<<< HEAD
     
     /**
      * Return an Observable that emits a single HashMap containing all items
@@ -6071,6 +6070,3 @@
         return create(OperationToMultimap.toMultimap(this, keySelector, valueSelector, mapFactory, collectionFactory));
     } 
 }
-=======
-}
->>>>>>> 8d77fbf8
